--- conflicted
+++ resolved
@@ -17,23 +17,17 @@
                         NonSpoofableText(..), Utf8Text(..))
 import Test.Framework (Test, testGroup)
 import Test.Framework.Providers.QuickCheck2 (testProperty)
-<<<<<<< HEAD
 import Test.Framework.Providers.HUnit (hUnitTestToTests)
 import Test.HUnit ((~?=))
 import qualified Test.HUnit (Test(..))
-=======
 import Test.QuickCheck.Monadic (monadicIO, run, assert)
->>>>>>> fe15cf1d
 import qualified Data.Text as T
 import qualified Data.Text.Encoding as T
 import qualified Data.Text.ICU as I
 import qualified Data.Text.ICU.Convert as I
 import qualified Data.Text.ICU.Char as I
-<<<<<<< HEAD
+import qualified Data.Text.ICU.CharsetDetection as CD
 import System.IO.Unsafe (unsafePerformIO)
-=======
-import qualified Data.Text.ICU.CharsetDetection as I
->>>>>>> fe15cf1d
 
 t_rnf :: (NFData b) => (a -> b) -> a -> Bool
 t_rnf f t = rnf (f t) == ()
@@ -114,18 +108,14 @@
   [I.CheckFailed [I.MixedScriptConfusable]
   ,I.CheckFailed [I.SingleScriptConfusable]]
 
-<<<<<<< HEAD
+-- Encoding Guessing
+
+t_Utf8IsUtf8 a = monadicIO $ do
+    val <- run $ CD.detect (utf8Text a) >>= CD.getName
+    assert $ T.isPrefixOf "UTF-8" val
+
 propertyTests :: Test
 propertyTests =
-=======
--- Encoding Guessing
-t_Utf8IsUtf8 a = monadicIO $ do
-    val <- run $ I.detect (utf8Text a) >>= I.getName
-    assert $ T.isPrefixOf "UTF-8" val
-
-tests :: Test
-tests =
->>>>>>> fe15cf1d
   testGroup "Properties" [
     testProperty "t_toCaseFold" t_toCaseFold
   , testProperty "t_toLower" t_toLower
@@ -150,7 +140,7 @@
   , testProperty "t_spoofable" t_spoofable
   , testProperty "t_nonspoofable" t_nonspoofable
   , testProperty "t_confusable" t_confusable
-<<<<<<< HEAD
+  , testProperty "t_Utf8IsUtf8" t_Utf8IsUtf8
   ]
 
 testCases :: Test
@@ -174,8 +164,4 @@
   ,conv "cp1251" "Привет, мир!"  "\207\240\232\226\229\242, \236\232\240!"
   ]
   where conv n f t = [I.fromUnicode c f ~?= t, I.toUnicode c t ~?= f]
-            where c = converter n
-=======
-  , testProperty "t_Utf8IsUtf8" t_Utf8IsUtf8
-  ]
->>>>>>> fe15cf1d
+            where c = converter n