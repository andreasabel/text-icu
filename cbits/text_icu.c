#include "hs_text_icu.h"
#include "stdbool.h"

<<<<<<< HEAD
=======
UDateFormat *__hs_udat_open(UDateFormatStyle timeStyle, UDateFormatStyle dateStyle, const char *locale, const UChar *tzID, int32_t tzIDLength, const UChar *pattern, int32_t patternLength, UErrorCode *status)
{
    udat_open(timeStyle, dateStyle, locale, tzID, tzIDLength, pattern, patternLength, status);
}

void __hs_udat_close(UDateFormat *format)
{
    udat_close(format);
}

UDateFormat *__hs_udat_clone(const UDateFormat *fmt, UErrorCode *status)
{
    udat_clone(fmt, status);
}

int32_t __hs_udat_formatCalendar(const UDateFormat *format, UCalendar *calendar, UChar *result, int32_t capacity, UFieldPosition *position, UErrorCode *status)
{
    udat_formatCalendar(format, calendar, result, capacity, position, status);
}

int32_t __hs_udat_getSymbols(const UDateFormat *fmt, UDateFormatSymbolType type, int32_t symbolIndex, UChar *result, int32_t resultLength, UErrorCode *status)
{
    udat_getSymbols(fmt, type, symbolIndex, result, resultLength, status);
}

int32_t __hs_udat_countSymbols(const UDateFormat *fmt, UDateFormatSymbolType type)
{
    udat_countSymbols(fmt, type);
}

UNumberFormatter *__hs_unumf_openForSkeletonAndLocale(const UChar *skeleton, int32_t skeletonLen, const char *locale, UErrorCode *ec)
{
    unumf_openForSkeletonAndLocale(skeleton, skeletonLen, locale, ec);
}

void __hs_unumf_close(UNumberFormatter *uformatter)
{
    unumf_close(uformatter);
}

UFormattedNumber *__hs_unumf_openResult(UErrorCode *ec)
{
    unumf_openResult(ec);
}

void __hs_unumf_closeResult(UFormattedNumber *uresult)
{
    unumf_closeResult(uresult);
}

void __hs_unumf_formatInt(const UNumberFormatter *uformatter, int64_t value, UFormattedNumber *uresult, UErrorCode *ec)
{
    unumf_formatInt(uformatter, value, uresult, ec);
}

void __hs_unumf_formatDouble(const UNumberFormatter *uformatter, double value, UFormattedNumber *uresult, UErrorCode *ec)
{
    unumf_formatDouble(uformatter, value, uresult, ec);
}

int32_t __hs_unumf_resultToString(const UFormattedNumber *uresult, UChar *buffer, int32_t bufferCapacity, UErrorCode *ec)
{
    unumf_resultToString(uresult, buffer, bufferCapacity, ec);
}

const char *__hs_uloc_getAvailable(int32_t n)
{
    return uloc_getAvailable(n);
}

int32_t __hs_uloc_countAvailable(void)
{
    return uloc_countAvailable();
}

void __hs_uenum_close(UEnumeration *en)
{
    uenum_close(en);
}

const UChar *__hs_uenum_unext(UEnumeration *en, int32_t *resultLength, UErrorCode *status)
{
    return uenum_unext(en, resultLength, status);
}

UCalendar *__hs_ucal_open(const UChar *zoneID, int32_t len, const char *locale, UCalendarType type, UErrorCode *status)
{
    return ucal_open(zoneID, len, locale, type, status);
}

UCalendar *__hs_ucal_clone(const UCalendar *cal, UErrorCode *status)
{
    ucal_clone(cal, status);
}

int32_t __hs_ucal_get(const UCalendar *cal, UCalendarDateFields field, UErrorCode *status)
{
    ucal_get(cal, field, status);
}

void __hs_ucal_set(UCalendar *cal, UCalendarDateFields field, int32_t value)
{
    ucal_set(cal, field, value);
}

void __hs_ucal_setDate(UCalendar *cal, int32_t year, int32_t month, int32_t date, UErrorCode *status)
{
    __hs_ucal_setDate(cal, year, month, date, status);
}

void __hs_ucal_setDateTime(UCalendar *cal, int32_t year, int32_t month, int32_t date, int32_t hr, int32_t min, int32_t sec, UErrorCode *status)
{
    __hs_ucal_setDateTime(cal, year, month, date, hr, min, sec, status);
}

void __hs_ucal_add(UCalendar *cal, UCalendarDateFields field, int32_t value, UErrorCode *status)
{
    ucal_add(cal, field, value, status);
}

void __hs_ucal_roll(UCalendar *cal, UCalendarDateFields field, int32_t value, UErrorCode *status)
{
    ucal_roll(cal, field, value, status);
}

void __hs_ucal_close(UCalendar *cal)
{
    ucal_close(cal);
}

UEnumeration *_hs__ucal_openTimeZoneIDEnumeration(USystemTimeZoneType zoneType, UErrorCode *ec)
{
    ucal_openTimeZoneIDEnumeration(zoneType, NULL, NULL, ec);
}

UEnumeration *__hs_ucal_openTimeZones(UErrorCode *ec)
{
    return ucal_openTimeZones(ec);
}

void __hs_ucal_setTimeZone(UCalendar *cal, const UChar *zoneID, int32_t len, UErrorCode *status)
{
    ucal_setTimeZone(cal, zoneID, len, status);
}

>>>>>>> 9fb762c1
UBreakIterator *__hs_ubrk_open(UBreakIteratorType type, const char *locale,
                               const UChar *text, int32_t textLength,
                               UErrorCode *status)
{
    return ubrk_open(type, locale, text, textLength, status);
}

void __hs_ubrk_close(UBreakIterator *bi)
{
    ubrk_close(bi);
}

<<<<<<< HEAD
void __hs_ubrk_setUText(UBreakIterator* bi, UText *text,
                        UErrorCode *status)
=======
void __hs_ubrk_setText(UBreakIterator *bi, const UChar *text,
                       int32_t textLength, UErrorCode *status)
>>>>>>> 9fb762c1
{
    ubrk_setUText(bi, text, status);
}

UBreakIterator *__hs_ubrk_safeClone(const UBreakIterator *bi,
                                    void *stackBuffer, int32_t *pBufferSize,
                                    UErrorCode *status)
{
    return ubrk_safeClone(bi, stackBuffer, pBufferSize, status);
}

int32_t __hs_ubrk_current(const UBreakIterator *bi)
{
    return ubrk_current(bi);
}

int32_t __hs_ubrk_first(UBreakIterator *bi)
{
    return ubrk_first(bi);
}

int32_t __hs_ubrk_last(UBreakIterator *bi)
{
    return ubrk_last(bi);
}

int32_t __hs_ubrk_next(UBreakIterator *bi)
{
    return ubrk_next(bi);
}

int32_t __hs_ubrk_previous(UBreakIterator *bi)
{
    return ubrk_previous(bi);
}

int32_t __hs_ubrk_preceding(UBreakIterator *bi, int32_t offset)
{
    return ubrk_preceding(bi, offset);
}

int32_t __hs_ubrk_following(UBreakIterator *bi, int32_t offset)
{
    return ubrk_following(bi, offset);
}

int32_t __hs_ubrk_getRuleStatus(UBreakIterator *bi)
{
    return ubrk_getRuleStatus(bi);
}

int32_t __hs_ubrk_getRuleStatusVec(UBreakIterator *bi, int32_t *fillInVec,
                                   int32_t capacity, UErrorCode *status)
{
    return ubrk_getRuleStatusVec(bi, fillInVec, capacity, status);
}

UBool __hs_ubrk_isBoundary(UBreakIterator *bi, int32_t offset)
{
    return ubrk_isBoundary(bi, offset);
}

int32_t __hs_ubrk_countAvailable(void)
{
    return ubrk_countAvailable();
}

const char *__hs_ubrk_getAvailable(int32_t index)
{
    return ubrk_getAvailable(index);
}

UCollator *__hs_ucol_open(const char *loc, UErrorCode *status)
{
    return ucol_open(loc, status);
}

void __hs_ucol_close(UCollator *coll)
{
    ucol_close(coll);
}

void __hs_ucol_setAttribute(UCollator *coll, UColAttribute attr,
                            UColAttributeValue value, UErrorCode *status)
{
    ucol_setAttribute(coll, attr, value, status);
}

UColAttributeValue __hs_ucol_getAttribute(const UCollator *coll,
                                          UColAttribute attr,
                                          UErrorCode *status)
{
    return ucol_getAttribute(coll, attr, status);
}

UCollationResult __hs_ucol_strcoll(const UCollator *coll,
                                   const UChar *source, int32_t sourceLength,
                                   const UChar *target, int32_t targetLength)
{
    return ucol_strcoll(coll, source, sourceLength, target, targetLength);
}

UCollationResult __hs_ucol_strcollUTF8(
    const UCollator *coll, const char *source, int32_t sourceLength,
    const char *target, int32_t targetLength, UErrorCode *status)
{
    return ucol_strcollUTF8(coll, source, sourceLength, target, targetLength, status);
}

UCollationResult __hs_ucol_strcollIter(const UCollator *coll,
                                       UCharIterator *sIter,
                                       UCharIterator *tIter,
                                       UErrorCode *status)
{
    return ucol_strcollIter(coll, sIter, tIter, status);
}

UCollator *__hs_ucol_safeClone(const UCollator *coll,
                               void *stackBuffer,
                               int32_t *pBufferSize,
                               UErrorCode *status)
{
    return ucol_safeClone(coll, stackBuffer, pBufferSize, status);
}

int32_t __hs_ucol_getSortKey(const UCollator *coll,
                             const UChar *source, int32_t sourceLength,
                             uint8_t *result, int32_t resultLength)
{
    return ucol_getSortKey(coll, source, sourceLength, result, resultLength);
}

int __hs_ucnv_get_max_bytes_for_string(UConverter *cnv, int src_length)
{
    return UCNV_GET_MAX_BYTES_FOR_STRING(src_length, ucnv_getMaxCharSize(cnv));
}

const char *__hs_u_errorName(UErrorCode code)
{
    return u_errorName(code);
}


UBiDi* __hs_ubidi_open()
{
    return ubidi_open();
}

UBiDi* __hs_ubidi_openSized(int32_t maxLength, int32_t maxRunCount, UErrorCode *err)
{
    return ubidi_openSized(maxLength, maxRunCount, err);
}

void __hs_ubidi_close(UBiDi * bidi)
{
    ubidi_close(bidi);
}

void 	__hs_ubidi_setPara(UBiDi *pBiDi, const UChar *text, int32_t length, UBiDiLevel paraLevel,
                         UErrorCode *pErrorCode)
{
    ubidi_setPara(pBiDi, text, length, paraLevel, NULL, pErrorCode);
}

void __hs_ubidi_setLine(const UBiDi *pParaBiDi, int32_t start, int32_t limit,
                        UBiDi *pLineBiDi, UErrorCode *pErrorCode)
{
    ubidi_setLine(pParaBiDi, start, limit, pLineBiDi, pErrorCode);
}

int32_t __hs_ubidi_countParagraphs(UBiDi *pBiDi)
{
    return ubidi_countParagraphs(pBiDi);
}

void __hs_ubidi_getParagraphByIndex(const UBiDi *pBiDi, int32_t paraIndex, int32_t *pParaStart,
                                    int32_t *pParaLimit, UErrorCode *pErrorCode)
{
    ubidi_getParagraphByIndex(pBiDi, paraIndex, pParaStart, pParaLimit, NULL, pErrorCode);
}

int32_t __hs_ubidi_getProcessedLength(const UBiDi *pBiDi)
{
    return ubidi_getProcessedLength(pBiDi);
}

int32_t __hs_ubidi_writeReordered(UBiDi *pBiDi, UChar *dest, int32_t destSize, uint16_t options,
                              		UErrorCode *pErrorCode)
{
    return ubidi_writeReordered(pBiDi, dest, destSize, options, pErrorCode);
}

const char *__hs_ucnv_getName(const UConverter *converter, UErrorCode *err)
{
    return ucnv_getName(converter, err);
}

UConverter *__hs_ucnv_open(const char *converterName, UErrorCode *err)
{
    return ucnv_open(converterName, err);
}

void __hs_ucnv_close(UConverter *converter)
{
    ucnv_close(converter);
}

int32_t __hs_ucnv_toUChars(UConverter *cnv, UChar *dest, int32_t destCapacity,
                           const char *src, int32_t srcLength,
                           UErrorCode *pErrorCode)
{
    return ucnv_toUChars(cnv, dest, destCapacity, src, srcLength, pErrorCode);
}

int32_t __hs_ucnv_toAlgorithmic_UTF8(
    UConverter *cnv, char *dest, int32_t destCapacity,
    const char *src, int32_t srcLength,
    UErrorCode *pErrorCode)
{
    return ucnv_toAlgorithmic(UCNV_UTF8, cnv, dest, destCapacity, src, srcLength, pErrorCode);
}

int32_t __hs_ucnv_fromUChars(UConverter *cnv, char *dest, int32_t destCapacity,
                             const UChar *src, int32_t srcLength,
                             UErrorCode *pErrorCode)
{
    return ucnv_fromUChars(cnv, dest, destCapacity, src, srcLength, pErrorCode);
}

int32_t __hs_ucnv_fromAlgorithmic_UTF8(
    UConverter *cnv, char *dest, int32_t destCapacity,
    const char *src, int32_t srcLength,
    UErrorCode *pErrorCode)
{
    return ucnv_fromAlgorithmic(cnv, UCNV_UTF8, dest, destCapacity, src, srcLength, pErrorCode);
}

int __hs_ucnv_compareNames(const char *name1, const char *name2)
{
    return ucnv_compareNames(name1, name2);
}

const char *__hs_ucnv_getDefaultName(void)
{
    return ucnv_getDefaultName();
}

void __hs_ucnv_setDefaultName(const char *name)
{
    ucnv_setDefaultName(name);
}

int32_t __hs_ucnv_countAvailable(void)
{
    return ucnv_countAvailable();
}

const char *__hs_ucnv_getAvailableName(int32_t n)
{
    return ucnv_getAvailableName(n);
}

uint16_t __hs_ucnv_countAliases(const char *alias, UErrorCode *pErrorCode)
{
    return ucnv_countAliases(alias, pErrorCode);
}

const char *__hs_ucnv_getAlias(const char *alias, uint16_t n,
                               UErrorCode *pErrorCode)
{
    return ucnv_getAlias(alias, n, pErrorCode);
}

uint16_t __hs_ucnv_countStandards(void)
{
    return ucnv_countStandards();
}

const char *__hs_ucnv_getStandard(uint16_t n, UErrorCode *pErrorCode)
{
    return ucnv_getStandard(n, pErrorCode);
}

UBool __hs_ucnv_usesFallback(const UConverter *cnv)
{
    return ucnv_usesFallback(cnv);
}

void __hs_ucnv_setFallback(UConverter *cnv, UBool usesFallback)
{
    ucnv_setFallback(cnv, usesFallback);
}

UBool __hs_ucnv_isAmbiguous(const UConverter *cnv)
{
    return ucnv_isAmbiguous(cnv);
}

void __hs_uiter_setString(UCharIterator *iter, const UChar *s, int32_t length)
{
    uiter_setString(iter, s, length);
}

void __hs_uiter_setUTF8(UCharIterator *iter, const char *s, int32_t length)
{
    uiter_setUTF8(iter, s, length);
}

const UNormalizer2 *__hs_unorm2_getNFCInstance(UErrorCode *pErrorCode)
{
    return unorm2_getNFCInstance(pErrorCode);
}

const UNormalizer2 *__hs_unorm2_getNFDInstance(UErrorCode *pErrorCode)
{
    return unorm2_getNFDInstance(pErrorCode);
}

const UNormalizer2 *__hs_unorm2_getNFKCInstance(UErrorCode *pErrorCode)
{
    return unorm2_getNFKCInstance(pErrorCode);
}

const UNormalizer2 *__hs_unorm2_getNFKDInstance(UErrorCode *pErrorCode)
{
    return unorm2_getNFKDInstance(pErrorCode);
}

const UNormalizer2 *__hs_unorm2_getNFKCCasefoldInstance(UErrorCode *pErrorCode)
{
    return unorm2_getNFKCCasefoldInstance(pErrorCode);
}

int32_t __hs_unorm2_normalize(const UNormalizer2 *norm2, const UChar *src, int32_t length, UChar *dest, int32_t capacity, UErrorCode *pErrorCode)
{
    return unorm2_normalize(norm2, src, length, dest, capacity, pErrorCode);
}

UBool __hs_unorm2_isNormalized(const UNormalizer2 *norm2, const UChar *s, int32_t length, UErrorCode *pErrorCode)
{
    return unorm2_isNormalized(norm2, s, length, pErrorCode);
}

UNormalizationCheckResult __hs_unorm2_quickCheck(const UNormalizer2 *norm2, const UChar *s, int32_t length, UErrorCode *pErrorCode)
{
    return unorm2_quickCheck(norm2, s, length, pErrorCode);
}

int32_t __hs_unorm_compare(const UChar *s1, int32_t length1,
                           const UChar *s2, int32_t length2,
                           uint32_t options,
                           UErrorCode *pErrorCode)
{
    return unorm_compare(s1, length1, s2, length2, options, pErrorCode);
}

UNormalizationCheckResult __hs_unorm_quickCheck(const UChar *source,
                                                int32_t sourcelength,
                                                UNormalizationMode mode,
                                                UErrorCode *status)
{
    return unorm_quickCheck(source, sourcelength, mode, status);
}

UBool __hs_unorm_isNormalized(const UChar *src, int32_t srcLength,
                              UNormalizationMode mode,
                              UErrorCode *pErrorCode)
{
    return unorm_isNormalized(src, srcLength, mode, pErrorCode);
}

int32_t __hs_unorm_normalize(const UChar *source, int32_t sourceLength,
                             UNormalizationMode mode, int32_t options,
                             UChar *result, int32_t resultLength,
                             UErrorCode *status)
{
    return unorm_normalize(source, sourceLength, mode, options, result,
                           resultLength, status);
<<<<<<< HEAD
}

int32_t __hs_u_shapeArabic(const UChar *source, int32_t sourceLength,
                           UChar *result, int32_t resultLength,
                           int32_t options, UErrorCode *status)
{
    return u_shapeArabic(source, sourceLength, result,
                         resultLength, options, status);
=======
>>>>>>> 9fb762c1
}


int32_t __hs_u_strToUpper(UChar *dest, int32_t destCapacity,
                          const UChar *src, int32_t srcLength,
                          const char *locale, UErrorCode *pErrorCode)
{
    return u_strToUpper(dest, destCapacity, src, srcLength, locale, pErrorCode);
}

int32_t __hs_u_strToLower(UChar *dest, int32_t destCapacity,
                          const UChar *src, int32_t srcLength,
                          const char *locale, UErrorCode *pErrorCode)
{
    return u_strToLower(dest, destCapacity, src, srcLength, locale, pErrorCode);
}

int32_t __hs_u_strFoldCase(UChar *dest, int32_t destCapacity,
                           const UChar *src, int32_t srcLength,
                           uint32_t options, UErrorCode *pErrorCode)
{
    return u_strFoldCase(dest, destCapacity, src, srcLength, options,
                         pErrorCode);
}

int32_t __hs_u_strCompareIter(UCharIterator *iter1, UCharIterator *iter2)
{
    return u_strCompareIter(iter1, iter2, true);
}

UChar* __hs_u_strFromUTF8Lenient(
    UChar *dest, int32_t destCapacity, int32_t *pDestLength,
    const char *src, int32_t srcLength, UErrorCode *pErrorCode)
{
    return u_strFromUTF8Lenient(dest, destCapacity, pDestLength,
                                src, srcLength, pErrorCode);
}

char* __hs_u_strToUTF8(
    char *dest, int32_t destCapacity, int32_t *pDestLength,
    const UChar *src, int32_t srcLength,
    UErrorCode *pErrorCode)
{
    return u_strToUTF8(dest, destCapacity, pDestLength, src, srcLength, pErrorCode);
}

UBlockCode __hs_ublock_getCode(UChar32 c)
{
    return ublock_getCode(c);
}

UCharDirection __hs_u_charDirection(UChar32 c)
{
    return u_charDirection(c);
}

UBool __hs_u_isMirrored(UChar32 c)
{
    return u_isMirrored(c);
}

UChar32 __hs_u_charMirror(UChar32 c)
{
    return u_charMirror(c);
}

uint8_t __hs_u_getCombiningClass(UChar32 c)
{
    return u_getCombiningClass(c);
}

int32_t __hs_u_charDigitValue(UChar32 c)
{
    return u_charDigitValue(c);
}

int32_t __hs_u_charName(UChar32 code, UCharNameChoice nameChoice,
                        char *buffer, int32_t bufferLength,
                        UErrorCode *pErrorCode)
{
    return u_charName(code, nameChoice, buffer, bufferLength, pErrorCode);
}

UChar32 __hs_u_charFromName(UCharNameChoice nameChoice, const char *name,
                            UErrorCode *pErrorCode)
{
    return u_charFromName(nameChoice, name, pErrorCode);
}

int32_t __hs_u_getIntPropertyValue(UChar32 c, UProperty which)
{
    return u_getIntPropertyValue(c, which);
}

double __hs_u_getNumericValue(UChar32 c)
{
    return u_getNumericValue(c);
}

URegularExpression *__hs_uregex_open(const UChar *pattern,
                                     int32_t patternLength, uint32_t flags,
                                     UParseError *pe, UErrorCode *status)
{
    return uregex_open(pattern, patternLength, flags, pe, status);
}

void __hs_uregex_setTimeLimit(URegularExpression *regexp,
                              int32_t limit, UErrorCode *status)
{
    return uregex_setTimeLimit(regexp, limit, status);
}

void __hs_uregex_setStackLimit(URegularExpression *regexp,
                               int32_t limit, UErrorCode *status)
{
    return uregex_setStackLimit(regexp, limit, status);
}

void __hs_uregex_close(URegularExpression *regexp)
{
    return uregex_close(regexp);
}

URegularExpression *__hs_uregex_clone(const URegularExpression *regexp,
                                      UErrorCode *pErrorCode)
{
    return uregex_clone(regexp, pErrorCode);
}

const UChar *__hs_uregex_pattern(const URegularExpression *regexp,
                                 int32_t *patLength, UErrorCode *status)
{
    return uregex_pattern(regexp, patLength, status);
}

int32_t __hs_uregex_flags(const URegularExpression *regexp,
                          UErrorCode *status)
{
    return uregex_flags(regexp, status);
}

<<<<<<< HEAD
void __hs_uregex_setUText(URegularExpression *regexp, UText *text,
                          UErrorCode *status)
=======
void __hs_uregex_setText(URegularExpression *regexp, const UChar *text,
                         int32_t textLength, UErrorCode *status)
>>>>>>> 9fb762c1
{
    return uregex_setUText(regexp, text, status);
}

const UChar *__hs_uregex_getText(URegularExpression *regexp,
                                 int32_t *textLength, UErrorCode *status)
{
    return uregex_getText(regexp, textLength, status);
}

UBool __hs_uregex_find(URegularExpression *regexp, int32_t startIndex,
                       UErrorCode *status)
{
    return uregex_find(regexp, startIndex, status);
}

UBool __hs_uregex_findNext(URegularExpression *regexp, UErrorCode *status)
{
    return uregex_findNext(regexp, status);
}

int32_t __hs_uregex_start(URegularExpression *regexp, int32_t groupNum,
                          UErrorCode *status)
{
    return uregex_start(regexp, groupNum, status);
}

int32_t __hs_uregex_end(URegularExpression *regexp, int32_t groupNum,
                        UErrorCode *status)
{
    return uregex_end(regexp, groupNum, status);
}

int32_t __hs_uregex_groupCount(URegularExpression *regexp, UErrorCode *status)
{
    return uregex_groupCount(regexp, status);
}

int32_t __hs_uregex_group(URegularExpression *regexp, int32_t groupNum,
                          UChar *dest, int32_t destCapacity,
                          UErrorCode *status)
{
    return uregex_group(regexp, groupNum, dest, destCapacity, status);
}

USpoofChecker *__hs_uspoof_open(UErrorCode *status)
{
    return uspoof_open(status);
}

USpoofChecker *__hs_uspoof_openFromSerialized(const void *data, int32_t length,
                                              int32_t *pActualLength,
                                              UErrorCode *status)
{
    return uspoof_openFromSerialized(data, length, pActualLength, status);
}

USpoofChecker *__hs_uspoof_openFromSource(const char *confusables,
                                          int32_t confusablesLen,
                                          const char *confusablesWholeScript,
                                          int32_t confusablesWholeScriptLen,
                                          int32_t *errType,
                                          UParseError *parseError,
                                          UErrorCode *status)
{
    // Work around missing call to umtx_initOnce() in uspoof_openFromSource()
    // causing crash when gNfdNormalizer is accessed
    uspoof_getInclusionSet(status);
    return uspoof_openFromSource(confusables, confusablesLen,
                                 confusablesWholeScript,
                                 confusablesWholeScriptLen,
                                 errType, parseError, status);
}

void __hs_uspoof_setChecks(USpoofChecker *sc, int32_t checks,
                           UErrorCode *status)
{
    uspoof_setChecks(sc, checks, status);
}

int32_t __hs_uspoof_getChecks(const USpoofChecker *sc, UErrorCode *status)
{
    return uspoof_getChecks(sc, status);
}

void __hs_uspoof_setRestrictionLevel(USpoofChecker *sc, URestrictionLevel level)
{
    uspoof_setRestrictionLevel(sc, level);
}

URestrictionLevel __hs_uspoof_getRestrictionLevel(const USpoofChecker *sc)
{
    return uspoof_getRestrictionLevel(sc);
}

void __hs_uspoof_setAllowedLocales(USpoofChecker *sc, const char *localesList,
                                   UErrorCode *status)
{
    uspoof_setAllowedLocales(sc, localesList, status);
}

const char *__hs_uspoof_getAllowedLocales(USpoofChecker *sc, UErrorCode *status)
{
    return uspoof_getAllowedLocales(sc, status);
}

int32_t __hs_uspoof_check(USpoofChecker *sc, const UChar *id,
                          int32_t length, int32_t *position,
                          UErrorCode *status)
{
    return uspoof_check(sc, id, length, position, status);
}

int32_t __hs_uspoof_areConfusable(USpoofChecker *sc,
                                  const UChar *id1, int32_t length1,
                                  const UChar *id2, int32_t length2,
                                  UErrorCode *status)
{
    return uspoof_areConfusable(sc, id1, length1, id2, length2, status);
}

int32_t __hs_uspoof_getSkeleton(USpoofChecker *sc,
                                int32_t type, const UChar *id, int32_t length,
                                UChar *dest, int32_t destCapacity,
                                UErrorCode *status)
{
    return uspoof_getSkeleton(sc, type, id, length, dest, destCapacity, status);
}

int32_t __hs_uspoof_checkUTF8(
    USpoofChecker *sc, const char *id,
    int32_t length, int32_t *position,
    UErrorCode *status)
{
    return uspoof_checkUTF8(sc, id, length, position, status);
}

int32_t __hs_uspoof_areConfusableUTF8(
    USpoofChecker *sc,
    const char *id1, int32_t length1,
    const char *id2, int32_t length2,
    UErrorCode *status)
{
    return uspoof_areConfusableUTF8(sc, id1, length1, id2, length2, status);
}

int32_t __hs_uspoof_getSkeletonUTF8(
    USpoofChecker *sc,
    int32_t type, const char *id, int32_t length,
    char *dest, int32_t destCapacity,
    UErrorCode *status)
{
    return uspoof_getSkeletonUTF8(sc, type, id, length, dest, destCapacity, status);
}

int32_t __hs_uspoof_serialize(USpoofChecker *sc, void *data, int32_t capacity,
                              UErrorCode *status)
{
    return uspoof_serialize(sc, data, capacity, status);
}

void __hs_uspoof_close(USpoofChecker *sc)
{
    uspoof_close(sc);
}

UText* __hs_utext_openUChars(UText *ut, const UChar *s, int64_t length,
                             UErrorCode * status)
{
    return utext_openUChars(ut, s, length, status);
}
UText* __hs_utext_openUTF8(UText *ut, const char *s, int64_t length,
                           UErrorCode * status)
{
    return utext_openUTF8(ut, s, length, status);
}
void __hs_utext_close(UText *ut)
{
    utext_close(ut);
}

UCharsetDetector *__hs_ucsdet_open(UErrorCode *status)
{
    return ucsdet_open(status);
}

void __hs_ucsdet_close(UCharsetDetector *ucsd)
{
    ucsdet_close(ucsd);
}

void __hs_ucsdet_setText(UCharsetDetector *ucsd,
                         const char *textIn, int32_t length,
                         UErrorCode *status)
{
    ucsdet_setText(ucsd, textIn, length, status);
}

void __hs_ucsdet_setDeclaredEncoding(UCharsetDetector *ucsd,
                                     const char *encoding, int32_t length,
                                     UErrorCode *status)
{
    ucsdet_setDeclaredEncoding(ucsd, encoding, length, status);
}

const UCharsetMatch *__hs_ucsdet_detect(UCharsetDetector *ucsd, UErrorCode *status)
{
    return ucsdet_detect(ucsd, status);
}

const UCharsetMatch **__hs_ucsdet_detectAll(UCharsetDetector *ucsd,
                                            int32_t *matchesFound,
                                            UErrorCode *status)
{
    return ucsdet_detectAll(ucsd, matchesFound, status);
}

const char *__hs_ucsdet_getName(const UCharsetMatch *ucsm,
                                UErrorCode *status)
{
    return ucsdet_getName(ucsm, status);
}

int32_t __hs_ucsdet_getConfidence(const UCharsetMatch *ucsm,
                                  UErrorCode *status)
{
    return ucsdet_getConfidence(ucsm, status);
}

const char *__hs_ucsdet_getLanguage(const UCharsetMatch *ucsm,
                                    UErrorCode *status)
{
    return ucsdet_getLanguage(ucsm, status);
}

int32_t __hs_ucsdet_getUChars(const UCharsetMatch *ucsm,
                              UChar *buf, int32_t capacity,
                              UErrorCode *status)
{
    return ucsdet_getUChars(ucsm, buf, capacity, status);
}

UEnumeration *__hs_ucsdet_getAllDetectableCharsets(const UCharsetDetector *ucsd,
                                                   UErrorCode *status)
{
    return ucsdet_getAllDetectableCharsets(ucsd, status);
}

UBool __hs_ucsdet_isInputFilterEnabled(const UCharsetDetector *ucsd)
{
    return ucsdet_isInputFilterEnabled(ucsd);
}

UBool __hs_ucsdet_enableInputFilter(UCharsetDetector *ucsd, UBool filter)
{
    return ucsdet_enableInputFilter(ucsd, filter);
}

UEnumeration *__hs_ucsdet_getDetectableCharsets(const UCharsetDetector *ucsd,
                                                UErrorCode *status)
{
    return ucsdet_getDetectableCharsets(ucsd, status);
}

void __hs_ucsdet_setDetectableCharset(UCharsetDetector *ucsd,
                                      const char *encoding, UBool enabled,
                                      UErrorCode *status)
{
    return ucsdet_setDetectableCharset(ucsd, encoding, enabled, status);
}

UNumberFormat *__hs_unum_open(UNumberFormatStyle style, const UChar *pattern, int32_t patternLength, const char *loc, UParseError *parseErr, UErrorCode *status)
{
    if (patternLength == 0)
        return unum_open(style, 0, 0, loc, parseErr, status);
    else
        return unum_open(style, pattern, patternLength, loc, parseErr, status);
}

void __hs_unum_close(UNumberFormat *fmt)
{
    unum_close(fmt);
}

int32_t __hs_unum_formatInt64(const UNumberFormat *fmt, int64_t value, const UChar *result, int32_t resultLength, UErrorCode *ec)
{
    return unum_formatInt64(fmt, value, result, resultLength, 0, ec);
}

int32_t __hs_unum_formatDouble(const UNumberFormat *fmt, double value, const UChar *result, int32_t resultLength, UErrorCode *ec)
{
    return unum_formatDouble(fmt, value, result, resultLength, 0, ec);
}<|MERGE_RESOLUTION|>--- conflicted
+++ resolved
@@ -1,11 +1,9 @@
 #include "hs_text_icu.h"
 #include "stdbool.h"
 
-<<<<<<< HEAD
-=======
 UDateFormat *__hs_udat_open(UDateFormatStyle timeStyle, UDateFormatStyle dateStyle, const char *locale, const UChar *tzID, int32_t tzIDLength, const UChar *pattern, int32_t patternLength, UErrorCode *status)
 {
-    udat_open(timeStyle, dateStyle, locale, tzID, tzIDLength, pattern, patternLength, status);
+    return udat_open(timeStyle, dateStyle, locale, tzID, tzIDLength, pattern, patternLength, status);
 }
 
 void __hs_udat_close(UDateFormat *format)
@@ -15,27 +13,27 @@
 
 UDateFormat *__hs_udat_clone(const UDateFormat *fmt, UErrorCode *status)
 {
-    udat_clone(fmt, status);
+    return udat_clone(fmt, status);
 }
 
 int32_t __hs_udat_formatCalendar(const UDateFormat *format, UCalendar *calendar, UChar *result, int32_t capacity, UFieldPosition *position, UErrorCode *status)
 {
-    udat_formatCalendar(format, calendar, result, capacity, position, status);
+    return udat_formatCalendar(format, calendar, result, capacity, position, status);
 }
 
 int32_t __hs_udat_getSymbols(const UDateFormat *fmt, UDateFormatSymbolType type, int32_t symbolIndex, UChar *result, int32_t resultLength, UErrorCode *status)
 {
-    udat_getSymbols(fmt, type, symbolIndex, result, resultLength, status);
+    return udat_getSymbols(fmt, type, symbolIndex, result, resultLength, status);
 }
 
 int32_t __hs_udat_countSymbols(const UDateFormat *fmt, UDateFormatSymbolType type)
 {
-    udat_countSymbols(fmt, type);
+    return udat_countSymbols(fmt, type);
 }
 
 UNumberFormatter *__hs_unumf_openForSkeletonAndLocale(const UChar *skeleton, int32_t skeletonLen, const char *locale, UErrorCode *ec)
 {
-    unumf_openForSkeletonAndLocale(skeleton, skeletonLen, locale, ec);
+    return unumf_openForSkeletonAndLocale(skeleton, skeletonLen, locale, ec);
 }
 
 void __hs_unumf_close(UNumberFormatter *uformatter)
@@ -45,7 +43,7 @@
 
 UFormattedNumber *__hs_unumf_openResult(UErrorCode *ec)
 {
-    unumf_openResult(ec);
+    return unumf_openResult(ec);
 }
 
 void __hs_unumf_closeResult(UFormattedNumber *uresult)
@@ -65,7 +63,7 @@
 
 int32_t __hs_unumf_resultToString(const UFormattedNumber *uresult, UChar *buffer, int32_t bufferCapacity, UErrorCode *ec)
 {
-    unumf_resultToString(uresult, buffer, bufferCapacity, ec);
+    return unumf_resultToString(uresult, buffer, bufferCapacity, ec);
 }
 
 const char *__hs_uloc_getAvailable(int32_t n)
@@ -95,12 +93,12 @@
 
 UCalendar *__hs_ucal_clone(const UCalendar *cal, UErrorCode *status)
 {
-    ucal_clone(cal, status);
+    return ucal_clone(cal, status);
 }
 
 int32_t __hs_ucal_get(const UCalendar *cal, UCalendarDateFields field, UErrorCode *status)
 {
-    ucal_get(cal, field, status);
+    return ucal_get(cal, field, status);
 }
 
 void __hs_ucal_set(UCalendar *cal, UCalendarDateFields field, int32_t value)
@@ -135,7 +133,7 @@
 
 UEnumeration *_hs__ucal_openTimeZoneIDEnumeration(USystemTimeZoneType zoneType, UErrorCode *ec)
 {
-    ucal_openTimeZoneIDEnumeration(zoneType, NULL, NULL, ec);
+    return ucal_openTimeZoneIDEnumeration(zoneType, NULL, NULL, ec);
 }
 
 UEnumeration *__hs_ucal_openTimeZones(UErrorCode *ec)
@@ -148,7 +146,7 @@
     ucal_setTimeZone(cal, zoneID, len, status);
 }
 
->>>>>>> 9fb762c1
+
 UBreakIterator *__hs_ubrk_open(UBreakIteratorType type, const char *locale,
                                const UChar *text, int32_t textLength,
                                UErrorCode *status)
@@ -161,13 +159,8 @@
     ubrk_close(bi);
 }
 
-<<<<<<< HEAD
 void __hs_ubrk_setUText(UBreakIterator* bi, UText *text,
                         UErrorCode *status)
-=======
-void __hs_ubrk_setText(UBreakIterator *bi, const UChar *text,
-                       int32_t textLength, UErrorCode *status)
->>>>>>> 9fb762c1
 {
     ubrk_setUText(bi, text, status);
 }
@@ -546,7 +539,6 @@
 {
     return unorm_normalize(source, sourceLength, mode, options, result,
                            resultLength, status);
-<<<<<<< HEAD
 }
 
 int32_t __hs_u_shapeArabic(const UChar *source, int32_t sourceLength,
@@ -555,8 +547,6 @@
 {
     return u_shapeArabic(source, sourceLength, result,
                          resultLength, options, status);
-=======
->>>>>>> 9fb762c1
 }
 
 
@@ -698,13 +688,8 @@
     return uregex_flags(regexp, status);
 }
 
-<<<<<<< HEAD
 void __hs_uregex_setUText(URegularExpression *regexp, UText *text,
                           UErrorCode *status)
-=======
-void __hs_uregex_setText(URegularExpression *regexp, const UChar *text,
-                         int32_t textLength, UErrorCode *status)
->>>>>>> 9fb762c1
 {
     return uregex_setUText(regexp, text, status);
 }
@@ -989,12 +974,12 @@
     unum_close(fmt);
 }
 
-int32_t __hs_unum_formatInt64(const UNumberFormat *fmt, int64_t value, const UChar *result, int32_t resultLength, UErrorCode *ec)
+int32_t __hs_unum_formatInt64(const UNumberFormat *fmt, int64_t value, UChar *result, int32_t resultLength, UErrorCode *ec)
 {
     return unum_formatInt64(fmt, value, result, resultLength, 0, ec);
 }
 
-int32_t __hs_unum_formatDouble(const UNumberFormat *fmt, double value, const UChar *result, int32_t resultLength, UErrorCode *ec)
+int32_t __hs_unum_formatDouble(const UNumberFormat *fmt, double value, UChar *result, int32_t resultLength, UErrorCode *ec)
 {
     return unum_formatDouble(fmt, value, result, resultLength, 0, ec);
 }