--- conflicted
+++ resolved
@@ -8,11 +8,7 @@
 #include "unicode/ubrk.h"
 #include "unicode/ucal.h"
 #include "unicode/uchar.h"
-<<<<<<< HEAD
-#include "unicode/ucol.h"
 #include "unicode/unum.h"
-=======
->>>>>>> 9fb762c1
 #include "unicode/ucnv.h"
 #include "unicode/ucol.h"
 #include "unicode/udat.h"
@@ -79,13 +75,8 @@
 							   const UChar *text, int32_t textLength,
 							   UErrorCode *status);
 void __hs_ubrk_close(UBreakIterator *bi);
-<<<<<<< HEAD
 void __hs_ubrk_setUText(UBreakIterator* bi, UText *text,
                         UErrorCode *status);
-=======
-void __hs_ubrk_setText(UBreakIterator *bi, const UChar *text,
-					   int32_t textLength, UErrorCode *status);
->>>>>>> 9fb762c1
 UBreakIterator *__hs_ubrk_safeClone(const UBreakIterator *bi,
 									void *stackBuffer, int32_t *pBufferSize,
 									UErrorCode *status);
@@ -132,12 +123,9 @@
 UCollationResult __hs_ucol_strcoll(const UCollator *coll,
 								   const UChar *source, int32_t sourceLength,
 								   const UChar *target, int32_t targetLength);
-<<<<<<< HEAD
 UCollationResult __hs_ucol_strcollUTF8(
     const UCollator *coll, const char *source, int32_t sourceLength,
     const char *target, int32_t targetLength, UErrorCode *status);
-=======
->>>>>>> 9fb762c1
 UCollationResult __hs_ucol_strcollIter(const UCollator *coll,
 									   UCharIterator *sIter,
 									   UCharIterator *tIter,
@@ -177,7 +165,6 @@
 int32_t __hs_ucnv_fromUChars(UConverter *cnv, char *dest, int32_t destCapacity,
 							 const UChar *src, int32_t srcLength,
 							 UErrorCode *pErrorCode);
-<<<<<<< HEAD
 int32_t __hs_ucnv_toAlgorithmic_UTF8(
     UConverter *cnv, char *dest, int32_t destCapacity,
     const char *src, int32_t srcLength,
@@ -186,8 +173,6 @@
     UConverter *cnv, char *dest, int32_t destCapacity,
     const char *src, int32_t srcLength,
     UErrorCode *pErrorCode);
-=======
->>>>>>> 9fb762c1
 int __hs_ucnv_compareNames(const char *name1, const char *name2);
 const char *__hs_ucnv_getDefaultName(void);
 void __hs_ucnv_setDefaultName(const char *name);
@@ -252,13 +237,8 @@
 								 int32_t *patLength, UErrorCode *status);
 int32_t __hs_uregex_flags(const URegularExpression *regexp,
 						  UErrorCode *status);
-<<<<<<< HEAD
 void __hs_uregex_setUText(URegularExpression *regexp, UText *text,
                           UErrorCode *status);
-=======
-void __hs_uregex_setText(URegularExpression *regexp, const UChar *text,
-						 int32_t textLength, UErrorCode *status);
->>>>>>> 9fb762c1
 const UChar *__hs_uregex_getText(URegularExpression *regexp,
 								 int32_t *textLength, UErrorCode *status);
 UBool __hs_uregex_find(URegularExpression *regexp, int32_t startIndex,
@@ -272,7 +252,6 @@
 int32_t __hs_uregex_group(URegularExpression *regexp, int32_t groupNum,
 						  UChar *dest, int32_t destCapacity,
 						  UErrorCode *status);
-<<<<<<< HEAD
 
 /* ushape.h */
 
@@ -280,8 +259,6 @@
                            UChar *result, int32_t resultLength,
                            int32_t options,
                            UErrorCode *status);
-=======
->>>>>>> 9fb762c1
 
 /* ustring.h */
 
@@ -339,7 +316,6 @@
 								  const UChar *id2, int32_t length2,
 								  UErrorCode *status);
 int32_t __hs_uspoof_getSkeleton(USpoofChecker *sc, int32_t checks,
-<<<<<<< HEAD
                                 const UChar *id, int32_t length,
                                 UChar *dest, int32_t destCapacity,
                                 UErrorCode *status);
@@ -404,15 +380,7 @@
 
 /* unum.h */
 
-UNumberFormat *__hs_unumf_openForSkeletonAndLocale(const UChar *skeleton, int32_t skeletonLen, const char *loc, UErrorCode *status);
-void __hs_unumf_close(UCollator *coll);
-int32_t __hs_unumf_formatInt(const UNumberFormat *uformatter, int64_t value, const UChar *dest, int32_t dest_capacity, UErrorCode *ec);
-int32_t __hs_unumf_formatDouble(const UNumberFormat *uformatter, double value, const UChar *dest, int32_t dest_capacity, UErrorCode *ec);
-=======
-								const UChar *id, int32_t length,
-								UChar *dest, int32_t destCapacity,
-								UErrorCode *status);
-int32_t __hs_uspoof_serialize(USpoofChecker *sc, void *data, int32_t capacity,
-							  UErrorCode *status);
-void __hs_uspoof_close(USpoofChecker *sc);
->>>>>>> 9fb762c1
+UNumberFormat *__hs_unum_open(UNumberFormatStyle style, const UChar *pattern, int32_t patternLength, const char *loc, UParseError *parseErr, UErrorCode *status);
+void __hs_unum_close(UNumberFormat *fmt);
+int32_t __hs_unum_formatInt64(const UNumberFormat *fmt, int64_t value, UChar *result, int32_t resultLength, UErrorCode *ec);
+int32_t __hs_unum_formatDouble(const UNumberFormat *fmt, double value, UChar *result, int32_t resultLength, UErrorCode *ec);