{-# LANGUAGE BangPatterns, DeriveDataTypeable, FlexibleInstances,
    ForeignFunctionInterface, FunctionalDependencies, MultiParamTypeClasses #-}

-- |
-- Module      : Data.Text.ICU.Char
-- Copyright   : (c) 2010 Bryan O'Sullivan
--
-- License     : BSD-style
-- Maintainer  : bos@serpentine.com
-- Stability   : experimental
-- Portability : GHC
--
-- Access to the Unicode Character Database, implemented as bindings
-- to the International Components for Unicode (ICU) libraries.
--
-- Unicode assigns each code point (not just assigned character) values for
-- many properties.  Most are simple boolean flags, or constants from a
-- small enumerated list.  For some, values are relatively more complex
-- types.
--
-- For more information see \"About the Unicode Character Database\"
-- <http://www.unicode.org/ucd/> and the ICU User Guide chapter on
-- Properties <http://icu-project.org/userguide/properties.html>.
module Data.Text.ICU.Char
    (
    -- * Working with character properties
    -- $properties
      Property
    -- * Property identifier types
    , BidiClass_(..)
    , Block_(..)
    , Bool_(..)
    , Decomposition_(..)
    , EastAsianWidth_(..)
    , GeneralCategory_(..)
    , HangulSyllableType_(..)
    , JoiningGroup_(..)
    , JoiningType_(..)
    , NumericType_(..)
    -- ** Combining class
    , CanonicalCombiningClass_(..)
    , LeadCanonicalCombiningClass_(..)
    , TrailingCanonicalCombiningClass_(..)
    -- ** Normalization checking
    , NFCQuickCheck_(..)
    , NFDQuickCheck_(..)
    , NFKCQuickCheck_(..)
    , NFKDQuickCheck_(..)
    -- ** Text boundaries
    , GraphemeClusterBreak_(..)
    , LineBreak_(..)
    , SentenceBreak_(..)
    , WordBreak_(..)
    , BidiPairedBracketType_(..)
    -- * Property value types
    , BlockCode(..)
    , Direction(..)
    , Decomposition(..)
    , EastAsianWidth(..)
    , GeneralCategory(..)
    , HangulSyllableType(..)
    , JoiningGroup(..)
    , JoiningType(..)
    , NumericType(..)
    -- ** Text boundaries
    , GraphemeClusterBreak(..)
    , LineBreak(..)
    , SentenceBreak(..)
    , WordBreak(..)
    , BidiPairedBracketType(..)
    -- * Functions
    , blockCode
    , charFullName
    , charName
    , charFromFullName
    , charFromName
    , combiningClass
    , direction
    , property
    , isMirrored
    , mirror
    -- ** Conversion to numbers
    , digitToInt
    , numericValue
    ) where

#include <unicode/uchar.h>

import Control.DeepSeq (NFData(..))
import Data.Char (chr, ord)
import Data.Int (Int32)
import Data.Text.ICU.Error (u_INVALID_CHAR_FOUND)
import Data.Text.ICU.Error.Internal (UErrorCode, handleOverflowError, withError)
import Data.Text.ICU.Internal (UBool, UChar32, asBool)
import Data.Text.ICU.Normalize.Internal (toNCR)
import Data.Typeable (Typeable)
import Data.Word (Word8)
import Foreign.C.String (CString, peekCStringLen, withCString)
import Foreign.C.Types (CInt(..))
import Foreign.Ptr (Ptr)
import System.IO.Unsafe (unsafePerformIO)

-- $properties
--
-- The 'property' function provides the main view onto the Unicode Character
-- Database.  Because Unicode character properties have a variety of types,
-- the 'property' function is polymorphic.  The type of its first argument
-- dictates the type of its result, by use of the 'Property' typeclass.
--
-- For instance, @'property' 'Alphabetic'@ returns a 'Bool', while @'property'
-- 'NFCQuickCheck'@ returns a @'Maybe' 'Bool'@.

-- | The language directional property of a character set.
data Direction =
    LeftToRight
  | RightToLeft
  | EuropeanNumber
  | EuropeanNumberSeparator
  | EuropeanNumberTerminator
  | ArabicNumber
  | CommonNumberSeparator
  | BlockSeparator
  | SegmentSeparator
  | WhiteSpaceNeutral
  | OtherNeutral
  | LeftToRightEmbedding
  | LeftToRightOverride
  | RightToLeftArabic
  | RightToLeftEmbedding
  | RightToLeftOverride
  | PopDirectionalFormat
  | DirNonSpacingMark
  | BoundaryNeutral
  | FirstStrongIsolate
  | LeftToRightIsolate
  | RightToLeftIsolate
  | PopDirectionalIsolate
<<<<<<< HEAD
  deriving (Eq, Enum, Show, Typeable)
=======
    deriving (Eq, Enum, Show, Typeable)
>>>>>>> 9fb762c1

instance NFData Direction where
    rnf !_ = ()

-- | Descriptions of Unicode blocks.
data BlockCode =
    NoBlock
  | BasicLatin
  | Latin1Supplement
  | LatinExtendedA
  | LatinExtendedB
  | IPAExtensions
  | SpacingModifierLetters
  | CombiningDiacriticalMarks
  | GreekAndCoptic
  | Cyrillic
  | Armenian
  | Hebrew
  | Arabic
  | Syriac
  | Thaana
  | Devanagari
  | Bengali
  | Gurmukhi
  | Gujarati
  | Oriya
  | Tamil
  | Telugu
  | Kannada
  | Malayalam
  | Sinhala
  | Thai
  | Lao
  | Tibetan
  | Myanmar
  | Georgian
  | HangulJamo
  | Ethiopic
  | Cherokee
  | UnifiedCanadianAboriginalSyllabics
  | Ogham
  | Runic
  | Khmer
  | Mongolian
  | LatinExtendedAdditional
  | GreekExtended
  | GeneralPunctuation
  | SuperscriptsAndSubscripts
  | CurrencySymbols
  | CombiningDiacriticalMarksForSymbols
  | LetterlikeSymbols
  | NumberForms
  | Arrows
  | MathematicalOperators
  | MiscellaneousTechnical
  | ControlPictures
  | OpticalCharacterRecognition
  | EnclosedAlphanumerics
  | BoxDrawing
  | BlockElements
  | GeometricShapes
  | MiscellaneousSymbols
  | Dingbats
  | BraillePatterns
  | CJKRadicalsSupplement
  | KangxiRadicals
  | IdeographicDescriptionCharacters
  | CJKSymbolsAndPunctuation
  | Hiragana
  | Katakana
  | Bopomofo
  | HangulCompatibilityJamo
  | Kanbun
  | BopomofoExtended
  | EnclosedCJKLettersAndMonths
  | CJKCompatibility
  | CJKUnifiedIdeographsExtensionA
  | CJKUnifiedIdeographs
  | YiSyllables
  | YiRadicals
  | HangulSyllables
  | HighSurrogates
  | HighPrivateUseSurrogates
  | LowSurrogates
  | PrivateUseArea
  | CJKCompatibilityIdeographs
  | AlphabeticPresentationForms
  | ArabicPresentationFormsA
  | CombiningHalfMarks
  | CJKCompatibilityForms
  | SmallFormVariants
  | ArabicPresentationFormsB
  | Specials
  | HalfwidthAndFullwidthForms
  | OldItalic
  | Gothic
  | Deseret
  | ByzantineMusicalSymbols
  | MusicalSymbols
  | MathematicalAlphanumericSymbols
  | CJKUnifiedIdeographsExtensionB
  | CJKCompatibilityIdeographsSupplement
  | Tags
  | CyrillicSupplement
  | Tagalog
  | Hanunoo
  | Buhid
  | Tagbanwa
  | MiscellaneousMathematicalSymbolsA
  | SupplementalArrowsA
  | SupplementalArrowsB
  | MiscellaneousMathematicalSymbolsB
  | SupplementalMathematicalOperators
  | KatakanaPhoneticExtensions
  | VariationSelectors
  | SupplementaryPrivateUseAreaA
  | SupplementaryPrivateUseAreaB
  | Limbu
  | TaiLe
  | KhmerSymbols
  | PhoneticExtensions
  | MiscellaneousSymbolsAndArrows
  | YijingHexagramSymbols
  | LinearBSyllabary
  | LinearBIdeograms
  | AegeanNumbers
  | Ugaritic
  | Shavian
  | Osmanya
  | CypriotSyllabary
  | TaiXuanJingSymbols
  | VariationSelectorsSupplement
  | AncientGreekMusicalNotation
  | AncientGreekNumbers
  | ArabicSupplement
  | Buginese
  | CJKStrokes
  | CombiningDiacriticalMarksSupplement
  | Coptic
  | EthiopicExtended
  | EthiopicSupplement
  | GeorgianSupplement
  | Glagolitic
  | Kharoshthi
  | ModifierToneLetters
  | NewTaiLue
  | OldPersian
  | PhoneticExtensionsSupplement
  | SupplementalPunctuation
  | SylotiNagri
  | Tifinagh
  | VerticalForms
  | N'Ko
  | Balinese
  | LatinExtendedC
  | LatinExtendedD
  | PhagsPa
  | Phoenician
  | Cuneiform
  | CuneiformNumbersAndPunctuation
  | CountingRodNumerals
  | Sundanese
  | Lepcha
  | OlChiki
  | CyrillicExtendedA
  | Vai
  | CyrillicExtendedB
  | Saurashtra
  | KayahLi
  | Rejang
  | Cham
  | AncientSymbols
  | PhaistosDisc
  | Lycian
  | Carian
  | Lydian
  | MahjongTiles
  | DominoTiles
  | Samaritan
  | UnifiedCanadianAboriginalSyllabicsExtended
  | TaiTham
  | VedicExtensions
  | Lisu
  | Bamum
  | CommonIndicNumberForms
  | DevanagariExtended
  | HangulJamoExtendedA
  | Javanese
  | MyanmarExtendedA
  | TaiViet
  | MeeteiMayek
  | HangulJamoExtendedB
  | ImperialAramaic
  | OldSouthArabian
  | Avestan
  | InscriptionalParthian
  | InscriptionalPahlavi
  | OldTurkic
  | RumiNumeralSymbols
  | Kaithi
  | EgyptianHieroglyphs
  | EnclosedAlphanumericSupplement
  | EnclosedIdeographicSupplement
  | CJKUnifiedIdeographsExtensionC
  | Mandaic
  | Batak
  | EthiopicExtendedA
  | Brahmi
  | BamumSupplement
  | KanaSupplement
  | PlayingCards
  | MiscellaneousSymbolsAndPictographs
  | Emoticons
  | TransportAndMapSymbols
  | AlchemicalSymbols
  | CJKUnifiedIdeographsExtensionD
  | ArabicExtendedA
  | ArabicMathematicalAlphabeticSymbols
  | Chakma
  | MeeteiMayekExtensions
  | MeroiticCursive
  | MeroiticHieroglyphs
  | Miao
  | Sharada
  | SoraSompeng
  | SundaneseSupplement
  | Takri
  | BassaVah
  | CaucasianAlbanian
  | CopticEpactNumbers
  | CombiningDiacriticalMarksExtended
  | Duployan
  | Elbasan
  | GeometricShapesExtended
  | Grantha
  | Khojki
  | Khudawadi
  | LatinExtendedE
  | LinearA
  | Mahajani
  | Manichaean
  | MendeKikakui
  | Modi
  | Mro
  | MyanmarExtendedB
  | Nabataean
  | OldNorthArabian
  | OldPermic
  | OrnamentalDingbats
  | PahawhHmong
  | Palmyrene
  | PauCinHau
  | PsalterPahlavi
  | ShorthandFormatControls
  | Siddham
  | SinhalaArchaicNumbers
  | SupplementalArrowsC
  | Tirhuta
  | WarangCiti
  | Ahom
  | AnatolianHieroglyphs
  | CherokeeSupplement
  | CJKUnifiedIdeographsExtensionE
  | EarlyDynasticCuneiform
  | Hatran
  | Multani
  | OldHungarian
  | SupplementalSymbolsAndPictographs
  | SuttonSignwriting

<<<<<<< HEAD
    -- New blocks in Unicode 9.0 (ICU 58)
=======
    -- New blocks in Unicode 9.0 */
>>>>>>> 9fb762c1

  | Adlam
  | Bhaiksuki
  | CyrillicExtendedC
  | GlagoliticSupplement
  | IdeographicSymbolsAndPunctuation
  | Marchen
  | MongolianSupplement
  | Newa
  | Osage
  | Tangut
  | TangutComponents

<<<<<<< HEAD
    -- New blocks in Unicode 10.0 (ICU 60)
=======
    -- New blocks in Unicode 10.0
>>>>>>> 9fb762c1

  | CjkUnifiedIdeographsExtensionF
  | KanaExtendedA
  | MasaramGondi
  | Nushu
  | Soyombo
  | SyriacSupplement
  | ZanabazarSquare

<<<<<<< HEAD
    -- New blocks in Unicode 11.0 (ICU 62)
=======
    -- New blocks in Unicode 11.0
>>>>>>> 9fb762c1

  | ChessSymbols
  | Dogra
  | GeorgianExtended
  | GunjalaGondi
  | HanifiRohingya
  | IndicSiyaqNumbers
  | Makasar
  | MayanNumerals
  | Medefaidrin
  | OldSogdian
  | Sogdian

<<<<<<< HEAD
    -- New blocks in Unicode 12.0 (ICU 64)
=======
    -- New blocks in Unicode 12.0
>>>>>>> 9fb762c1

  | EgyptianHieroglyphFormatControls
  | Elymaic
  | Nandinagari
  | NyiakengPuachueHmong
  | OttomanSiyaqNumbers
  | SmallKanaExtension
  | SymbolsAndPictographsExtendedA
  | TamilSupplement
  | Wancho

<<<<<<< HEAD
    -- New blocks in Unicode 13.0 (ICU 66)
=======
    -- New blocks in Unicode 13.0
>>>>>>> 9fb762c1

  | Chorasmian
  | CjkUnifiedIdeographsExtensionG
  | DivesAkuru
  | KhitanSmallScript
  | LisuSupplement
  | SymbolsForLegacyComputing
  | TangutSupplement
  | Yezidi
<<<<<<< HEAD

    -- New blocks in Unicode 14.0 (ICU 70)

  | ArabicExtendedB
  | CyproMinoan
  | EthiopicExtendedB
  | KanaExtendedB
  | LatinExtendedF
  | LatinExtendedG
  | OldUyghur
  | Tangsa
  | Toto
  | UnifiedCanadianAboriginalSyllabicsExtendedA
  | Vithkuqi
  | ZnamennyMusicalNotation

=======
>>>>>>> 9fb762c1
  deriving (Eq, Enum, Bounded, Show, Typeable)

instance NFData BlockCode where
    rnf !_ = ()

data Bool_ =
    Alphabetic
  | ASCIIHexDigit
  -- ^ 0-9, A-F, a-f
  | BidiControl
  -- ^ Format controls which have specific functions in the Bidi Algorithm.
  | BidiMirrored
  -- ^ Characters that may change display in RTL text.
  | Dash
  -- ^ Variations of dashes.
  | DefaultIgnorable
  -- ^ Ignorable in most processing.
  | Deprecated
  -- ^ The usage of deprecated characters is strongly discouraged.
  | Diacritic
  -- ^ Characters that linguistically modify the meaning of another
  -- character to which they apply.
  | Extender
  -- ^ Extend the value or shape of a preceding alphabetic character,
  -- e.g. length and iteration marks.
  | FullCompositionExclusion
  | GraphemeBase
  -- ^ For programmatic determination of grapheme cluster boundaries.
  | GraphemeExtend
  -- ^ For programmatic determination of grapheme cluster boundaries.
  | GraphemeLink
  -- ^ For programmatic determination of grapheme cluster boundaries.
  | HexDigit
  -- ^ Characters commonly used for hexadecimal numbers.
  | Hyphen
  -- ^ Dashes used to mark connections between pieces of words, plus the
  -- Katakana middle dot.
  | IDContinue
  -- ^ Characters that can continue an identifier.
  | IDStart
  -- ^ Characters that can start an identifier.
  | Ideographic
  -- ^ CJKV ideographs.
  | IDSBinaryOperator
  -- ^ For programmatic determination of Ideographic Description Sequences.
  | IDSTrinaryOperator
  | JoinControl
  -- ^ Format controls for cursive joining and ligation.
  | LogicalOrderException
  -- ^ Characters that do not use logical order and require special handling
  -- in most processing.
  | Lowercase
  | Math
  | NonCharacter
  -- ^ Code points that are explicitly defined as illegal for the encoding
  -- of characters.
  | QuotationMark
  | Radical
  -- ^ For programmatic determination of Ideographic Description Sequences.
  | SoftDotted
  -- ^ Characters with a "soft dot", like i or j. An accent placed on these
  -- characters causes the dot to disappear.
  | TerminalPunctuation
  -- ^ Punctuation characters that generally mark the end of textual units.
  | UnifiedIdeograph
  -- ^ For programmatic determination of Ideographic Description Sequences.
  | Uppercase
  | WhiteSpace
  | XidContinue
  -- ^ 'IDContinue' modified to allow closure under normalization forms
  -- NFKC and NFKD.
  | XidStart
  -- ^ 'IDStart' modified to allow closure under normalization forms NFKC
  -- and NFKD.
  | CaseSensitive
  -- ^ Either the source of a case mapping or /in/ the target of a case
  -- mapping. Not the same as the general category @Cased_Letter@.
  | STerm
  -- ^ Sentence Terminal. Used in UAX #29: Text Boundaries
  -- <http://www.unicode.org/reports/tr29/>.
  | VariationSelector
  -- ^ Indicates all those characters that qualify as Variation
  -- Selectors. For details on the behavior of these characters, see
  -- <http://unicode.org/Public/UNIDATA/StandardizedVariants.html> and 15.6
  -- Variation Selectors.
  | NFDInert
  -- ^ ICU-specific property for characters that are inert under NFD, i.e.
  -- they do not interact with adjacent characters.  Used for example in
  -- normalizing transforms in incremental mode to find the boundary of
  -- safely normalizable text despite possible text additions.
  | NFKDInert
  -- ^ ICU-specific property for characters that are inert under NFKD, i.e.
  -- they do not interact with adjacent characters.
  | NFCInert
  -- ^ ICU-specific property for characters that are inert under NFC,
  -- i.e. they do not interact with adjacent characters.
  | NFKCInert
  -- ^ ICU-specific property for characters that are inert under NFKC,
  -- i.e. they do not interact with adjacent characters.
  | SegmentStarter
  -- ^ ICU-specific property for characters that are starters in terms of
  -- Unicode normalization and combining character sequences.
  | PatternSyntax
  -- ^ See UAX #31 Identifier and Pattern Syntax
  -- <http://www.unicode.org/reports/tr31/>.
  | PatternWhiteSpace
  -- ^ See UAX #31 Identifier and Pattern Syntax
  -- <http://www.unicode.org/reports/tr31/>.
  | POSIXAlNum
  -- ^ Alphanumeric character class.
  | POSIXBlank
  -- ^ Blank character class.
  | POSIXGraph
  -- ^ Graph character class.
  | POSIXPrint
  -- ^ Printable character class.
  | POSIXXDigit
  -- ^ Hex digit character class.
  | Cased
  -- ^ Cased character class. For lowercase, uppercase and titlecase characters.
  | CaseIgnorable
  -- ^ Used in context-sensitive case mappings.
  | ChangesWhenLowercased
  | ChangesWhenUppercased
  | ChangesWhenTitlecased
  | ChangesWhenCasefolded
  | ChangesWhenCasemapped
  | ChangesWhenNFKCCasefolded
  | Emoji -- ^ See http://www.unicode.org/reports/tr51/#Emoji_Properties
  | EmojiPresentation -- ^ See http://www.unicode.org/reports/tr51/#Emoji_Properties
  | EmojiModifier -- ^ See http://www.unicode.org/reports/tr51/#Emoji_Properties
  | EmojiModifierBase -- ^ See http://www.unicode.org/reports/tr51/#Emoji_Properties
  | EmojiComponent -- ^ See http://www.unicode.org/reports/tr51/#Emoji_Properties
  | RegionalIndicator
  | PrependedConcatenationMark
  | ExtendedPictographic
  deriving (Eq, Enum, Show, Typeable)

instance NFData Bool_ where
    rnf !_ = ()

class Property p v | p -> v where
    fromNative :: p -> Int32 -> v
    toUProperty :: p -> UProperty

data BidiClass_ = BidiClass deriving (Show, Typeable)

instance NFData BidiClass_ where
    rnf !_ = ()

instance Property BidiClass_ Direction where
    fromNative _  = toEnum . fromIntegral
    toUProperty _ = (#const UCHAR_BIDI_CLASS)

data Block_ = Block

instance NFData Block_ where
    rnf !_ = ()

instance Property Block_ BlockCode where
    fromNative _  = toEnum . fromIntegral
    toUProperty _ = (#const UCHAR_BLOCK)

data CanonicalCombiningClass_ = CanonicalCombiningClass deriving (Show,Typeable)

instance NFData CanonicalCombiningClass_ where
    rnf !_ = ()

instance Property CanonicalCombiningClass_ Int where
    fromNative _  = fromIntegral
    toUProperty _ = (#const UCHAR_CANONICAL_COMBINING_CLASS)

data Decomposition_ = Decomposition deriving (Show, Typeable)

instance NFData Decomposition_ where
    rnf !_ = ()

data Decomposition =
    Canonical
  | Compat
  | Circle
  | Final
  | Font
  | Fraction
  | Initial
  | Isolated
  | Medial
  | Narrow
  | NoBreak
  | Small
  | Square
  | Sub
  | Super
  | Vertical
  | Wide
  | Count
    deriving (Eq, Enum, Show, Typeable)

instance NFData Decomposition where
    rnf !_ = ()

instance Property Decomposition_ (Maybe Decomposition) where
    fromNative _  = maybeEnum
    toUProperty _ = (#const UCHAR_DECOMPOSITION_TYPE)

data EastAsianWidth_ = EastAsianWidth deriving (Show, Typeable)

instance NFData EastAsianWidth_ where
    rnf !_ = ()

data EastAsianWidth = EANeutral
                    | EAAmbiguous
                    | EAHalf
                    | EAFull
                    | EANarrow
                    | EAWide
                    | EACount
                    deriving (Eq, Enum, Show, Typeable)

instance NFData EastAsianWidth where
    rnf !_ = ()

instance Property EastAsianWidth_ EastAsianWidth where
    fromNative _  = toEnum . fromIntegral
    toUProperty _ = (#const UCHAR_EAST_ASIAN_WIDTH)

instance Property Bool_ Bool where
    fromNative _ = (/=0)
    toUProperty  = fromIntegral . fromEnum

data GeneralCategory_ = GeneralCategory deriving (Show, Typeable)

instance NFData GeneralCategory_ where
    rnf !_ = ()

data GeneralCategory =
    GeneralOtherType -- ^ U_GENERAL_OTHER_TYPES is the same as U_UNASSIGNED
  | UppercaseLetter
  | LowercaseLetter
  | TitlecaseLetter
  | ModifierLetter
  | OtherLetter
  | NonSpacingMark
  | EnclosingMark
  | CombiningSpacingMark
  | DecimalDigitNumber
  | LetterNumber
  | OtherNumber
  | SpaceSeparator
  | LineSeparator
  | ParagraphSeparator
  | ControlChar
  | FormatChar
  | PrivateUseChar
  | Surrogate
  | DashPunctuation
  | StartPunctuation
  | EndPunctuation
  | ConnectorPunctuation
  | OtherPunctuation
  | MathSymbol
  | CurrencySymbol
  | ModifierSymbol
  | OtherSymbol
  | InitialPunctuation
  | FinalPunctuation
    deriving (Eq, Enum, Show, Typeable)

instance NFData GeneralCategory where
    rnf !_ = ()

instance Property GeneralCategory_ GeneralCategory where
    fromNative _  = toEnum . fromIntegral
    toUProperty _ = (#const UCHAR_GENERAL_CATEGORY)

data JoiningGroup_ = JoiningGroup deriving (Show, Typeable)

instance NFData JoiningGroup_ where
    rnf !_ = ()

maybeEnum :: Enum a => Int32 -> Maybe a
maybeEnum 0 = Nothing
maybeEnum n = Just $! toEnum (fromIntegral n-1)

data JoiningGroup =
    Ain
  | Alaph
  | Alef
  | Beh
  | Beth
  | Dal
  | DalathRish
  | E
  | Feh
  | FinalSemkath
  | Gaf
  | Gamal
  | Hah
  | HamzaOnHehGoal
  | He
  | Heh
  | HehGoal
  | Heth
  | Kaf
  | Kaph
  | KnottedHeh
  | Lam
  | Lamadh
  | Meem
  | Mim
  | Noon
  | Nun
  | Pe
  | Qaf
  | Qaph
  | Reh
  | ReversedPe
  | Sad
  | Sadhe
  | Seen
  | Semkath
  | Shin
  | SwashKaf
  | SyriacWaw
  | Tah
  | Taw
  | TehMarbuta
  | Teth
  | Waw
  | Yeh
  | YehBarree
  | YehWithTail
  | Yudh
  | YudhHe
  | Zain
  | Fe
  | Khaph
  | Zhain
  | BurushaskiYehBarree
  | FarsiYeh
  | Nya
  | RohingyaYeh
  | ManichaeanAleph
  | ManichaeanAyin
  | ManichaeanBeth
  | ManichaeanDaleth
  | ManichaeanDhamedh
  | ManichaeanFive
  | ManichaeanGimel
  | ManichaeanHeth
  | ManichaeanHundred
  | ManichaeanKaph
  | ManichaeanLamedh
  | ManichaeanMem
  | ManichaeanNun
  | ManichaeanOne
  | ManichaeanPe
  | ManichaeanQoph
  | ManichaeanResh
  | ManichaeanSadhe
  | ManichaeanSamekh
  | ManichaeanTaw
  | ManichaeanTen
  | ManichaeanTeth
  | ManichaeanThamedh
  | ManichaeanTwenty
  | ManichaeanWaw
  | ManichaeanYodh
  | ManichaeanZayin
  | StraightWaw
    deriving (Eq, Enum, Show, Typeable)

instance NFData JoiningGroup where
    rnf !_ = ()

instance Property JoiningGroup_ (Maybe JoiningGroup) where
    fromNative _  = maybeEnum
    toUProperty _ = (#const UCHAR_JOINING_GROUP)

data JoiningType_ = JoiningType deriving (Show, Typeable)

instance NFData JoiningType_ where
    rnf !_ = ()

data JoiningType =
    JoinCausing
  | DualJoining
  | LeftJoining
  | RightJoining
  | Transparent
    deriving (Eq, Enum, Show, Typeable)

instance NFData JoiningType where
    rnf !_ = ()

instance Property JoiningType_ (Maybe JoiningType) where
    fromNative _  = maybeEnum
    toUProperty _ = (#const UCHAR_JOINING_TYPE)

data LineBreak_ = LineBreak deriving (Show, Typeable)

instance NFData LineBreak_ where
    rnf !_ = ()

data LineBreak =
    Ambiguous
  | LBAlphabetic
  | BreakBoth
  | BreakAfter
  | BreakBefore
  | MandatoryBreak
  | ContingentBreak
  | ClosePunctuation
  | CombiningMark
  | CarriageReturn
  | Exclamation
  | Glue
  | LBHyphen
  | LBIdeographic
  | Inseparable
  | InfixNumeric
  | LineFeed
  | Nonstarter
  | Numeric
  | OpenPunctuation
  | PostfixNumeric
  | PrefixNumeric
  | Quotation
  | ComplexContext
  | LBSurrogate
  | Space
  | BreakSymbols
  | Zwspace
  | NextLine
  | WordJoiner
  | H2
  | H3
  | JL
  | JT
  | JV
  | CloseParenthesis
  | ConditionalJapaneseStarter
  | LBHebrewLetter
  | LBRegionalIndicator
  | EBase
  | EModifier
  | ZWJ
    deriving (Eq, Enum, Show, Typeable)

instance NFData LineBreak where
    rnf !_ = ()

instance Property LineBreak_ (Maybe LineBreak) where
    fromNative _  = maybeEnum
    toUProperty _ = (#const UCHAR_LINE_BREAK)

data NumericType_ = NumericType deriving (Show, Typeable)

instance NFData NumericType_ where
    rnf !_ = ()

data NumericType = NTDecimal | NTDigit | NTNumeric
                   deriving (Eq, Enum, Show, Typeable)

instance NFData NumericType where
    rnf !_ = ()

instance Property NumericType_ (Maybe NumericType) where
    fromNative _  = maybeEnum
    toUProperty _ = (#const UCHAR_NUMERIC_TYPE)

data HangulSyllableType_ = HangulSyllableType deriving (Show, Typeable)

instance NFData HangulSyllableType_ where
    rnf !_ = ()

data HangulSyllableType =
    LeadingJamo
  | VowelJamo
  | TrailingJamo
  | LVSyllable
  | LVTSyllable
    deriving (Eq, Enum, Show, Typeable)

instance NFData HangulSyllableType where
    rnf !_ = ()

instance Property HangulSyllableType_ (Maybe HangulSyllableType) where
    fromNative _  = maybeEnum
    toUProperty _ = (#const UCHAR_HANGUL_SYLLABLE_TYPE)

data NFCQuickCheck_ = NFCQuickCheck deriving (Show, Typeable)
data NFDQuickCheck_ = NFDQuickCheck deriving (Show, Typeable)
data NFKCQuickCheck_ = NFKCQuickCheck deriving (Show, Typeable)
data NFKDQuickCheck_ = NFKDQuickCheck deriving (Show, Typeable)

instance NFData NFCQuickCheck_ where
    rnf !_ = ()

instance NFData NFDQuickCheck_ where
    rnf !_ = ()

instance NFData NFKCQuickCheck_ where
    rnf !_ = ()

instance NFData NFKDQuickCheck_ where
    rnf !_ = ()

instance Property NFCQuickCheck_ (Maybe Bool) where
    fromNative  _ = toNCR . fromIntegral
    toUProperty _ = (#const UCHAR_NFC_QUICK_CHECK)

instance Property NFDQuickCheck_ (Maybe Bool) where
    fromNative  _ = toNCR . fromIntegral
    toUProperty _ = (#const UCHAR_NFD_QUICK_CHECK)

instance Property NFKCQuickCheck_ (Maybe Bool) where
    fromNative  _ = toNCR . fromIntegral
    toUProperty _ = (#const UCHAR_NFKC_QUICK_CHECK)

instance Property NFKDQuickCheck_ (Maybe Bool) where
    fromNative  _ = toNCR . fromIntegral
    toUProperty _ = (#const UCHAR_NFKD_QUICK_CHECK)

data LeadCanonicalCombiningClass_ = LeadCanonicalCombiningClass
                                    deriving (Show, Typeable)

instance NFData LeadCanonicalCombiningClass_ where
    rnf !_ = ()

instance Property LeadCanonicalCombiningClass_ Int where
    fromNative  _ = fromIntegral
    toUProperty _ = (#const UCHAR_LEAD_CANONICAL_COMBINING_CLASS)

data TrailingCanonicalCombiningClass_ = TrailingCanonicalCombiningClass
                                   deriving (Show, Typeable)

instance NFData TrailingCanonicalCombiningClass_ where
    rnf !_ = ()

instance Property TrailingCanonicalCombiningClass_ Int where
    fromNative  _ = fromIntegral
    toUProperty _ = (#const UCHAR_TRAIL_CANONICAL_COMBINING_CLASS)

data GraphemeClusterBreak_ = GraphemeClusterBreak deriving (Show, Typeable)

instance NFData GraphemeClusterBreak_ where
    rnf !_ = ()

data GraphemeClusterBreak =
    GCBControl
  | GCBCR
  | GCBExtend
  | GCBL
  | GCBLF
  | GCBLV
  | GCBLVT
  | GCBT
  | GCBV
  | GCBSpacingMark
  | GCBPrepend
  | GCBRegionalIndicator
  | GCBEBase
  | GCBEBaseGAZ
  | GCBEModifier
  | GCBGlueAfterZWJ
  | GCBZWJ
    deriving (Eq, Enum, Show, Typeable)

instance NFData GraphemeClusterBreak where
    rnf !_ = ()

instance Property GraphemeClusterBreak_ (Maybe GraphemeClusterBreak) where
    fromNative  _ = maybeEnum
    toUProperty _ = (#const UCHAR_GRAPHEME_CLUSTER_BREAK)

data SentenceBreak_ = SentenceBreak deriving (Show, Typeable)

instance NFData SentenceBreak_ where
    rnf !_ = ()

data SentenceBreak =
    SBATerm
  | SBClose
  | SBFormat
  | SBLower
  | SBNumeric
  | SBOLetter
  | SBSep
  | SBSP
  | SBSTerm
  | SBUpper
  | SBCR
  | SBExtend
  | SBLF
  | SBSContinue
    deriving (Eq, Enum, Show, Typeable)

instance NFData SentenceBreak where
    rnf !_ = ()

instance Property SentenceBreak_ (Maybe SentenceBreak) where
    fromNative  _ = maybeEnum
    toUProperty _ = (#const UCHAR_SENTENCE_BREAK)

data WordBreak_ = WordBreak deriving (Show, Typeable)

instance NFData WordBreak_ where
    rnf !_ = ()

data WordBreak =
    WBALetter
  | WBFormat
  | WBKatakana
  | WBMidLetter
  | WBMidNum
  | WBNumeric
  | WBExtendNumLet
  | WBCR
  | WBExtend
  | WBLF
  | WBMidNumLet
  | WBNewline
  | WBRegionalIndicator
  | WBHebrewLetter
  | WBSingleQuote
  | WBDoubleQuote
    deriving (Eq, Enum, Show, Typeable)

instance NFData WordBreak where
    rnf !_ = ()

instance Property WordBreak_ (Maybe WordBreak) where
    fromNative  _ = maybeEnum
    toUProperty _ = (#const UCHAR_WORD_BREAK)

data BidiPairedBracketType_ = BidiPairedBracketType deriving (Show, Typeable)

instance NFData BidiPairedBracketType_ where
    rnf !_ = ()

data BidiPairedBracketType =
    BPTNone
  | BPTOpen
  | BPTClose
    deriving (Eq, Enum, Show, Typeable)

instance NFData BidiPairedBracketType where
    rnf !_ = ()

instance Property BidiPairedBracketType_ (Maybe BidiPairedBracketType) where
    fromNative  _ = maybeEnum
    toUProperty _ = (#const UCHAR_BIDI_PAIRED_BRACKET_TYPE)

property :: Property p v => p -> Char -> v
property p c = fromNative p . u_getIntPropertyValue (fromIntegral (ord c)) .
               toUProperty $ p
{-# INLINE property #-}

-- | Return the Unicode allocation block that contains the given
-- character.
blockCode :: Char -> BlockCode
blockCode = toEnum . fromIntegral . ublock_getCode . fromIntegral . ord
{-# INLINE blockCode #-}

-- | Return the bidirectional category value for the code point,
-- which is used in the Unicode bidirectional algorithm (UAX #9
-- <http://www.unicode.org/reports/tr9/>).
direction :: Char -> Direction
direction = toEnum . fromIntegral . u_charDirection . fromIntegral . ord
{-# INLINE direction #-}

-- | Determine whether the code point has the 'BidiMirrored' property.  This
-- property is set for characters that are commonly used in Right-To-Left
-- contexts and need to be displayed with a "mirrored" glyph.
isMirrored :: Char -> Bool
isMirrored = asBool . u_isMirrored . fromIntegral . ord
{-# INLINE isMirrored #-}

-- Map the specified character to a "mirror-image" character.
--
-- For characters with the 'BidiMirrored' property, implementations
-- sometimes need a "poor man's" mapping to another Unicode (code point)
-- such that the default glyph may serve as the mirror image of the default
-- glyph of the specified character. This is useful for text conversion to
-- and from codepages with visual order, and for displays without glyph
-- selection capabilities.
--
-- The return value is another Unicode code point that may serve as a
-- mirror-image substitute, or the original character itself if there
-- is no such mapping or the character lacks the 'BidiMirrored'
-- property.
mirror :: Char -> Char
mirror = chr . fromIntegral . u_charMirror . fromIntegral . ord
{-# INLINE mirror #-}

combiningClass :: Char -> Int
combiningClass = fromIntegral . u_getCombiningClass . fromIntegral . ord
{-# INLINE combiningClass #-}

-- | Return the decimal digit value of a decimal digit character.
-- Such characters have the general category @Nd@ (decimal digit
-- numbers) and a 'NumericType' of 'NTDecimal'.
--
-- No digit values are returned for any Han characters, because Han
-- number characters are often used with a special Chinese-style
-- number format (with characters for powers of 10 in between) instead
-- of in decimal-positional notation.  Unicode 4 explicitly assigns
-- Han number characters a 'NumericType' of 'NTNumeric' instead of
-- 'NTDecimal'.
digitToInt :: Char -> Maybe Int
digitToInt c
    | i == -1   = Nothing
    | otherwise = Just $! fromIntegral i
  where i = u_charDigitValue . fromIntegral . ord $ c

-- | Return the numeric value for a Unicode code point as defined in the
-- Unicode Character Database.
--
-- A 'Double' return type is necessary because some numeric values are
-- fractions, negative, or too large to fit in a fixed-width integral type.
numericValue :: Char -> Maybe Double
numericValue c
    | v == (#const U_NO_NUMERIC_VALUE) = Nothing
    | otherwise                        = Just v
    where v = u_getNumericValue . fromIntegral . ord $ c

-- | Return the name of a Unicode character.
--
-- The names of all unassigned characters are empty.
--
-- The name contains only "invariant" characters like A-Z, 0-9, space,
-- and \'-\'.
charName :: Char -> String
charName = charName' (#const U_UNICODE_CHAR_NAME)

-- | Return the full name of a Unicode character.
--
-- Compared to 'charName', this function gives each Unicode code point
-- a unique extended name. Extended names are lowercase followed by an
-- uppercase hexadecimal number, within angle brackets.
charFullName :: Char -> String
charFullName = charName' (#const U_EXTENDED_CHAR_NAME)

-- | Find a Unicode character by its full name, and return its code
-- point value.
--
-- The name is matched exactly and completely.
--
-- A Unicode 1.0 name is matched only if it differs from the modern
-- name.  Unicode names are all uppercase.
charFromName :: String -> Maybe Char
charFromName = charFromName' (#const U_UNICODE_CHAR_NAME)

-- | Find a Unicode character by its full or extended name, and return
-- its code point value.
--
-- The name is matched exactly and completely.
--
-- A Unicode 1.0 name is matched only if it differs from the modern
-- name.
--
-- Compared to 'charFromName', this function gives each Unicode code
-- point a unique extended name. Extended names are lowercase followed
-- by an uppercase hexadecimal number, within angle brackets.
charFromFullName :: String -> Maybe Char
charFromFullName = charFromName' (#const U_EXTENDED_CHAR_NAME)

charFromName' :: UCharNameChoice -> String -> Maybe Char
charFromName' choice name = unsafePerformIO . withCString name $ \ptr -> do
  (err,r) <- withError $ u_charFromName choice ptr
  return $! if err == u_INVALID_CHAR_FOUND || r == 0xffff
            then Nothing
            else Just $! chr (fromIntegral r)

charName' :: UCharNameChoice -> Char -> String
charName' choice c = fillString $ u_charName (fromIntegral (ord c)) choice

fillString :: (CString -> Int32 -> Ptr UErrorCode -> IO Int32) -> String
fillString act = unsafePerformIO $
                 handleOverflowError 83 act (curry peekCStringLen)

type UBlockCode = CInt
type UCharDirection = CInt
type UCharNameChoice = CInt
type UProperty = CInt

foreign import ccall unsafe "hs_text_icu.h __hs_ublock_getCode" ublock_getCode
    :: UChar32 -> UBlockCode

foreign import ccall unsafe "hs_text_icu.h __hs_u_charDirection" u_charDirection
    :: UChar32 -> UCharDirection

foreign import ccall unsafe "hs_text_icu.h __hs_u_isMirrored" u_isMirrored
    :: UChar32 -> UBool

foreign import ccall unsafe "hs_text_icu.h __hs_u_charMirror" u_charMirror
    :: UChar32 -> UChar32

foreign import ccall unsafe "hs_text_icu.h __hs_u_getCombiningClass" u_getCombiningClass
    :: UChar32 -> Word8

foreign import ccall unsafe "hs_text_icu.h __hs_u_charDigitValue" u_charDigitValue
    :: UChar32 -> Int32

foreign import ccall unsafe "hs_text_icu.h __hs_u_charName" u_charName
    :: UChar32 -> UCharNameChoice -> CString -> Int32 -> Ptr UErrorCode
    -> IO Int32

foreign import ccall unsafe "hs_text_icu.h __hs_u_charFromName" u_charFromName
    :: UCharNameChoice -> CString -> Ptr UErrorCode
    -> IO UChar32

foreign import ccall unsafe "hs_text_icu.h __hs_u_getIntPropertyValue" u_getIntPropertyValue
    :: UChar32 -> UProperty -> Int32

foreign import ccall unsafe "hs_text_icu.h __hs_u_getNumericValue" u_getNumericValue
    :: UChar32 -> Double<|MERGE_RESOLUTION|>--- conflicted
+++ resolved
@@ -135,11 +135,7 @@
   | LeftToRightIsolate
   | RightToLeftIsolate
   | PopDirectionalIsolate
-<<<<<<< HEAD
   deriving (Eq, Enum, Show, Typeable)
-=======
-    deriving (Eq, Enum, Show, Typeable)
->>>>>>> 9fb762c1
 
 instance NFData Direction where
     rnf !_ = ()
@@ -410,11 +406,7 @@
   | SupplementalSymbolsAndPictographs
   | SuttonSignwriting
 
-<<<<<<< HEAD
     -- New blocks in Unicode 9.0 (ICU 58)
-=======
-    -- New blocks in Unicode 9.0 */
->>>>>>> 9fb762c1
 
   | Adlam
   | Bhaiksuki
@@ -428,11 +420,7 @@
   | Tangut
   | TangutComponents
 
-<<<<<<< HEAD
     -- New blocks in Unicode 10.0 (ICU 60)
-=======
-    -- New blocks in Unicode 10.0
->>>>>>> 9fb762c1
 
   | CjkUnifiedIdeographsExtensionF
   | KanaExtendedA
@@ -442,11 +430,7 @@
   | SyriacSupplement
   | ZanabazarSquare
 
-<<<<<<< HEAD
     -- New blocks in Unicode 11.0 (ICU 62)
-=======
-    -- New blocks in Unicode 11.0
->>>>>>> 9fb762c1
 
   | ChessSymbols
   | Dogra
@@ -460,11 +444,7 @@
   | OldSogdian
   | Sogdian
 
-<<<<<<< HEAD
     -- New blocks in Unicode 12.0 (ICU 64)
-=======
-    -- New blocks in Unicode 12.0
->>>>>>> 9fb762c1
 
   | EgyptianHieroglyphFormatControls
   | Elymaic
@@ -476,11 +456,7 @@
   | TamilSupplement
   | Wancho
 
-<<<<<<< HEAD
     -- New blocks in Unicode 13.0 (ICU 66)
-=======
-    -- New blocks in Unicode 13.0
->>>>>>> 9fb762c1
 
   | Chorasmian
   | CjkUnifiedIdeographsExtensionG
@@ -490,7 +466,6 @@
   | SymbolsForLegacyComputing
   | TangutSupplement
   | Yezidi
-<<<<<<< HEAD
 
     -- New blocks in Unicode 14.0 (ICU 70)
 
@@ -507,8 +482,6 @@
   | Vithkuqi
   | ZnamennyMusicalNotation
 
-=======
->>>>>>> 9fb762c1
   deriving (Eq, Enum, Bounded, Show, Typeable)
 
 instance NFData BlockCode where
