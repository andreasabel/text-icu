name:           text-icu
version:        0.8.0.0
synopsis:       Bindings to the ICU library
homepage:       https://github.com/bos/text-icu
bug-reports:    https://github.com/bos/text-icu/issues
description:
  Haskell bindings to the International Components for Unicode (ICU)
  libraries.  These libraries provide robust and full-featured Unicode
  services on a wide variety of platforms.
  .
  Features include:
  .
  * Both pure and impure bindings, to allow for fine control over efficiency
    and ease of use.
  .
  * Breaking of strings on character, word, sentence, and line boundaries.
  .
  * Access to the Unicode Character Database (UCD) of character metadata.
  .
  * String collation functions, for locales where the conventions for
    lexicographic ordering differ from the simple numeric ordering of
    character codes.
  .
  * Character set conversion functions, allowing conversion between
    Unicode and over 220 character encodings.
  .
  * Unicode normalization.  (When implementations keep strings in a
    normalized form, they can be assured that equivalent strings have a
    unique binary representation.)
  .
  * Regular expression search and replace.
  .
  * Security checks for visually confusable (spoofable) strings.
  .
<<<<<<< HEAD
  * Bidirectional Unicode algorithm
=======
  * Calendar objects holding dates and times.
  .
  * Number and calendar formatting.
>>>>>>> 9fb762c1
maintainer:     Bryan O'Sullivan <bos@serpentine.com>
copyright:      2009-2015 Bryan O'Sullivan
category:       Data, Text
license:        BSD3
license-file:   LICENSE
build-type:     Simple
cabal-version:  >= 1.10
extra-source-files:
  README.markdown
  benchmarks/Breaker.hs
  changelog.md
  include/hs_text_icu.h

library
  default-language:  Haskell98
  build-depends:
    base >= 4 && < 5,
    bytestring,
    deepseq,
<<<<<<< HEAD
    text >=0.9.1.0 && <1.3 || >=2.0 && <2.1
  pkgconfig-depends: icu-uc, icu-i18n

  exposed-modules:
      Data.Text.ICU
      Data.Text.ICU.BiDi
=======
    text >= 0.9.1.0,
    time

  exposed-modules:
      Data.Text.ICU
      Data.Text.ICU.Calendar
>>>>>>> 9fb762c1
      Data.Text.ICU.Break
      Data.Text.ICU.Char
      Data.Text.ICU.CharsetDetection
      Data.Text.ICU.Collate
      Data.Text.ICU.Convert
      Data.Text.ICU.DateFormatter
      Data.Text.ICU.Error
      Data.Text.ICU.Locale
      Data.Text.ICU.Normalize
<<<<<<< HEAD
      Data.Text.ICU.Number
=======
      Data.Text.ICU.Normalize2
      Data.Text.ICU.NumberFormatter
>>>>>>> 9fb762c1
      Data.Text.ICU.Regex
      Data.Text.ICU.Shape
      Data.Text.ICU.Spoof
      Data.Text.ICU.Types
  other-modules:
      Data.Text.ICU.BiDi.Internal
      Data.Text.ICU.BitMask
      Data.Text.ICU.Break.Pure
      Data.Text.ICU.Break.Types
      Data.Text.ICU.CharsetDetection.Internal
      Data.Text.ICU.Collate.Internal
      Data.Text.ICU.Collate.Pure
      Data.Text.ICU.Number.Internal
      Data.Text.ICU.Convert.Internal
      Data.Text.ICU.Enumerator
      Data.Text.ICU.Error.Internal
      Data.Text.ICU.Internal
      Data.Text.ICU.Iterator
      Data.Text.ICU.Normalize.Internal
      Data.Text.ICU.Regex.Internal
      Data.Text.ICU.Regex.Pure
      Data.Text.ICU.Spoof.Internal
      Data.Text.ICU.Spoof.Pure
      Data.Text.ICU.Text
  c-sources: cbits/text_icu.c
  cc-options: -Wno-deprecated
  include-dirs: include
  if os(darwin)
    extra-lib-dirs:
      /usr/local/opt/icu4c/lib
      /opt/homebrew/opt/icu4c/lib
    include-dirs:
      /usr/local/opt/icu4c/include
      /opt/homebrew/opt/icu4c/include
  extra-libraries: icuuc
  if os(mingw32)
    extra-libraries: icuin icudt icuio
  else
    extra-libraries: icui18n icudata

  ghc-options: -Wall -fwarn-tabs -Wcompat

test-suite tests
  default-language: Haskell98
  type:             exitcode-stdio-1.0
  hs-source-dirs:   tests
  main-is:          Tests.hs
  other-modules:    Properties QuickCheckUtils

  ghc-options:
    -Wall -threaded -O0 -rtsopts

  build-depends:
    HUnit >= 1.2,
    QuickCheck >= 2.4,
    array,
    base >= 4 && < 5,
    bytestring,
    deepseq >= 1.4.3.0,
    directory,
    ghc-prim,
    random,
    test-framework >= 0.4,
    test-framework-hunit >= 0.2,
    test-framework-quickcheck2 >= 0.2,
    text,
    text-icu

source-repository head
  type:     git
  location: https://github.com/bos/text-icu

source-repository head
  type:     mercurial
  location: https://bitbucket.org/bos/text-icu<|MERGE_RESOLUTION|>--- conflicted
+++ resolved
@@ -32,13 +32,11 @@
   .
   * Security checks for visually confusable (spoofable) strings.
   .
-<<<<<<< HEAD
   * Bidirectional Unicode algorithm
-=======
+  .
   * Calendar objects holding dates and times.
   .
   * Number and calendar formatting.
->>>>>>> 9fb762c1
 maintainer:     Bryan O'Sullivan <bos@serpentine.com>
 copyright:      2009-2015 Bryan O'Sullivan
 category:       Data, Text
@@ -58,21 +56,14 @@
     base >= 4 && < 5,
     bytestring,
     deepseq,
-<<<<<<< HEAD
-    text >=0.9.1.0 && <1.3 || >=2.0 && <2.1
+    text >=0.9.1.0 && <1.3 || >=2.0 && <2.1,
+    time
   pkgconfig-depends: icu-uc, icu-i18n
 
   exposed-modules:
       Data.Text.ICU
       Data.Text.ICU.BiDi
-=======
-    text >= 0.9.1.0,
-    time
-
-  exposed-modules:
-      Data.Text.ICU
       Data.Text.ICU.Calendar
->>>>>>> 9fb762c1
       Data.Text.ICU.Break
       Data.Text.ICU.Char
       Data.Text.ICU.CharsetDetection
@@ -82,12 +73,9 @@
       Data.Text.ICU.Error
       Data.Text.ICU.Locale
       Data.Text.ICU.Normalize
-<<<<<<< HEAD
       Data.Text.ICU.Number
-=======
       Data.Text.ICU.Normalize2
       Data.Text.ICU.NumberFormatter
->>>>>>> 9fb762c1
       Data.Text.ICU.Regex
       Data.Text.ICU.Shape
       Data.Text.ICU.Spoof
