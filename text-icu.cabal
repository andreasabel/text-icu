name:           text-icu
<<<<<<< HEAD
version:        0.7.1.0
=======
version:        0.55.2.0
>>>>>>> fe15cf1d
synopsis:       Bindings to the ICU library
homepage:       https://github.com/bos/text-icu
bug-reports:    https://github.com/bos/text-icu/issues
description:
  Haskell bindings to the International Components for Unicode (ICU)
  libraries.  These libraries provide robust and full-featured Unicode
  services on a wide variety of platforms.
  .
  Features include:
  .
  * Both pure and impure bindings, to allow for fine control over efficiency
    and ease of use.
  .
  * Breaking of strings on character, word, sentence, and line boundaries.
  .
  * Access to the Unicode Character Database (UCD) of character metadata.
  .
  * String collation functions, for locales where the conventions for
    lexicographic ordering differ from the simple numeric ordering of
    character codes.
  .
  * Character set conversion functions, allowing conversion between
    Unicode and over 220 character encodings.
  .
  * Unicode normalization.  (When implementations keep strings in a
    normalized form, they can be assured that equivalent strings have a
    unique binary representation.)
  .
  * Regular expression search and replace.
  .
  * Security checks for visually confusable (spoofable) strings.
maintainer:     Bryan O'Sullivan <bos@serpentine.com>
copyright:      2009-2015 Bryan O'Sullivan
category:       Data, Text
license:        BSD3
license-file:   LICENSE
build-type:     Simple
cabal-version:  >= 1.10
extra-source-files:
  README.markdown
  benchmarks/Breaker.hs
  changelog.md
  include/hs_text_icu.h

library
  default-language:  Haskell98
  build-depends:
    base >= 4 && < 5,
    bytestring,
    deepseq,
    text >=0.9.1.0 && <1.3 || >=2.0 && <2.1
  pkgconfig-depends: icu-uc, icu-i18n

  exposed-modules:
      Data.Text.ICU
      Data.Text.ICU.Break
      Data.Text.ICU.Char
      Data.Text.ICU.CharsetDetection
      Data.Text.ICU.Collate
      Data.Text.ICU.Convert
      Data.Text.ICU.Error
      Data.Text.ICU.Normalize
      Data.Text.ICU.Regex
      Data.Text.ICU.Spoof
      Data.Text.ICU.Types
  other-modules:
      Data.Text.ICU.BitMask
      Data.Text.ICU.Break.Pure
      Data.Text.ICU.Break.Types
      Data.Text.ICU.CharsetDetection.Internal
      Data.Text.ICU.Collate.Internal
      Data.Text.ICU.Collate.Pure
      Data.Text.ICU.Convert.Internal
      Data.Text.ICU.Error.Internal
      Data.Text.ICU.Internal
      Data.Text.ICU.Iterator
      Data.Text.ICU.Normalize.Internal
      Data.Text.ICU.Regex.Internal
      Data.Text.ICU.Regex.Pure
      Data.Text.ICU.Spoof.Internal
      Data.Text.ICU.Spoof.Pure
      Data.Text.ICU.Text
  c-sources: cbits/text_icu.c
  include-dirs: include
  if os(darwin)
    extra-lib-dirs:
      /usr/local/opt/icu4c/lib
      /opt/homebrew/opt/icu4c/lib
    include-dirs:
      /usr/local/opt/icu4c/include
      /opt/homebrew/opt/icu4c/include
  extra-libraries: icuuc
  if os(mingw32)
    extra-libraries: icuin icudt icuio
  else
    extra-libraries: icui18n icudata

  ghc-options: -Wall -fwarn-tabs

test-suite tests
  default-language: Haskell98
  type:             exitcode-stdio-1.0
  hs-source-dirs:   tests
  main-is:          Tests.hs
  other-modules:    Properties QuickCheckUtils

  ghc-options:
    -Wall -threaded -O0 -rtsopts

  build-depends:
    HUnit >= 1.2,
    QuickCheck >= 2.4,
    array,
    base >= 4 && < 5,
    bytestring,
    deepseq >= 1.4.3.0,
    directory,
    ghc-prim,
    random,
    test-framework >= 0.4,
    test-framework-hunit >= 0.2,
    test-framework-quickcheck2 >= 0.2,
    text,
    text-icu

source-repository head
  type:     git
  location: https://github.com/bos/text-icu

source-repository head
  type:     mercurial
  location: https://bitbucket.org/bos/text-icu<|MERGE_RESOLUTION|>--- conflicted
+++ resolved
@@ -1,9 +1,5 @@
 name:           text-icu
-<<<<<<< HEAD
 version:        0.7.1.0
-=======
-version:        0.55.2.0
->>>>>>> fe15cf1d
 synopsis:       Bindings to the ICU library
 homepage:       https://github.com/bos/text-icu
 bug-reports:    https://github.com/bos/text-icu/issues
